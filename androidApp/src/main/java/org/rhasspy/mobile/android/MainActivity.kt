package org.rhasspy.mobile.android

import android.os.Bundle
import androidx.activity.compose.setContent
import androidx.core.splashscreen.SplashScreen.Companion.installSplashScreen
import androidx.core.view.WindowCompat
import org.rhasspy.mobile.AppActivity
import org.rhasspy.mobile.android.navigation.MainScreenNavigation
import org.rhasspy.mobile.nativeutils.MicrophonePermission
import org.rhasspy.mobile.nativeutils.OverlayPermission
<<<<<<< HEAD
import org.rhasspy.mobile.services.RhasspyActions
import org.rhasspy.mobile.settings.AppSettings
import org.rhasspy.mobile.viewModels.GlobalData
import org.rhasspy.mobile.viewModels.HomeScreenViewModel
=======
>>>>>>> 1afdd422


class MainActivity : AppActivity() {

    override fun onCreate(savedInstanceState: Bundle?) {
        installSplashScreen()
        super.onCreate(savedInstanceState)
        MicrophonePermission.init(this)
        OverlayPermission.init(this)

        WindowCompat.setDecorFitsSystemWindows(window, true)

        this.setContent {
            MainScreenNavigation()
        }
    }
<<<<<<< HEAD
}

@Composable
fun AppTheme(systemUiTheme: Boolean, content: @Composable () -> Unit) {

    val themeOption = AppSettings.themeOption.observe()

    val darkTheme = (isSystemInDarkTheme() && themeOption == ThemeOptions.System) || themeOption == ThemeOptions.Dark
    val colorScheme = if (darkTheme) DarkThemeColors else LightThemeColors

    if (systemUiTheme) {
        //may be used inside overlay and then the context is not an activity
        val systemUiController = rememberSystemUiController()
        systemUiController.setSystemBarsColor(colorScheme.background, darkIcons = !darkTheme)
        systemUiController.setNavigationBarColor(colorScheme.background, darkIcons = !darkTheme)
        systemUiController.setStatusBarColor(colorScheme.background, darkIcons = !darkTheme)
    }

    androidx.compose.material.MaterialTheme(
        colors = colorScheme.toColors(isLight = !darkTheme),
        typography = MaterialTheme.typography.toOldTypography()
    ) {
        MaterialTheme(colorScheme = colorScheme, content = content)
    }
}

@OptIn(ExperimentalMaterial3Api::class)
@Preview
@Composable
fun Content(viewModel: HomeScreenViewModel = viewModel()) {

    AppTheme(true) {

        ProvideWindowInsets {

            BoxWithConstraints(
                modifier = Modifier.fillMaxSize()
            ) {

                var isBottomNavigationHidden by remember { mutableStateOf(false) }

                isBottomNavigationHidden = this.maxHeight < 250.dp

                val navController = rememberNavController()
                val snackbarHostState = remember { SnackbarHostState() }

                Scaffold(
                    topBar = { TopAppBar(viewModel, snackbarHostState, navController) },
                    snackbarHost = { SnackbarHost(snackbarHostState) },
                    bottomBar = {
                        //hide bottom navigation with keyboard and small screens
                        if (!isBottomNavigationHidden) {
                            BottomNavigation(navController)
                        }
                    }
                ) { paddingValues ->
                    NavHost(
                        navController = navController,
                        startDestination = Screens.HomeScreen.name,
                        modifier = Modifier.padding(
                            paddingValues.calculateLeftPadding(LayoutDirection.Ltr),
                            paddingValues.calculateTopPadding(),
                            paddingValues.calculateRightPadding(LayoutDirection.Ltr),
                            paddingValues.calculateBottomPadding()
                        )
                    ) {
                        composable(Screens.HomeScreen.name) {
                            HomeScreen(snackbarHostState)
                        }
                        composable(Screens.ConfigurationScreen.name) {
                            ConfigurationScreen(snackbarHostState)
                        }
                        composable(Screens.SettingsScreen.name) {
                            SettingsScreen(snackbarHostState)
                        }
                        composable(Screens.LogScreen.name) {
                            LogScreen()
                        }
                    }
                }
            }
        }
    }
}

private fun Typography.toOldTypography(): androidx.compose.material.Typography {
    return androidx.compose.material.Typography(
        h1 = this.displayLarge,
        h2 = this.displayMedium,
        h3 = this.displaySmall,
        h4 = this.headlineLarge,
        h5 = this.headlineMedium,
        h6 = this.headlineSmall,
        subtitle1 = this.titleLarge,
        subtitle2 = this.titleSmall,
        body1 = this.bodyLarge,
        body2 = this.bodySmall,
        button = this.labelLarge,
        caption = this.labelMedium,
        overline = this.labelSmall,
    )
}

enum class Screens(val icon: @Composable () -> Unit, val label: @Composable () -> Unit) {
    HomeScreen({ Icon(Icons.Filled.Mic, MR.strings.home) }, { Text(MR.strings.home) }),
    ConfigurationScreen(
        { Icon(painterResource(MR.images.ic_launcher.drawableResId), MR.strings.configuration, Modifier.size(24.dp)) },
        { Text(MR.strings.configuration) }),
    SettingsScreen({ Icon(Icons.Filled.Settings, MR.strings.settings) }, { Text(MR.strings.settings) }),
    LogScreen({ Icon(Icons.Filled.Code, MR.strings.log) }, { Text(MR.strings.log) })
}

@Composable
fun TopAppBar(viewModel: HomeScreenViewModel, snackbarHostState: SnackbarHostState, navController: NavHostController) {
    SmallTopAppBar(
        modifier = Modifier.padding(end = 16.dp),
        title = { Text(MR.strings.appName) },
        actions = {

            val navBackStackEntry by navController.currentBackStackEntryAsState()

            when (navBackStackEntry?.destination?.route) {
                Screens.HomeScreen.name,
                Screens.ConfigurationScreen.name -> HomeAndConfigScreenActions(viewModel, snackbarHostState)
                Screens.SettingsScreen.name -> {}
                Screens.LogScreen.name -> LogScreenActions(viewModel)
            }
        }
    )
}


@Composable
fun HomeAndConfigScreenActions(viewModel: HomeScreenViewModel, snackbarHostState: SnackbarHostState) {
    Row(modifier = Modifier.padding(start = 8.dp)) {
        MicrophonePermissionRequired(viewModel, snackbarHostState)
        OverlayPermissionRequired(viewModel)
        UnsavedChanges(viewModel)
    }
}


@Composable
fun MicrophonePermissionRequired(viewModel: HomeScreenViewModel, snackbarHostState: SnackbarHostState) {
    AnimatedVisibility(
        enter = fadeIn(animationSpec = tween(50)),
        exit = fadeOut(animationSpec = tween(50)),
        visible = viewModel.isMicrophonePermissionRequestRequired.observe()
    ) {
        val microphonePermission = requestMicrophonePermission(snackbarHostState, MR.strings.microphonePermissionInfoWakeWord) {}

        IconButton(
            onClick = { microphonePermission.invoke() },
            modifier = Modifier.background(
                color = MaterialTheme.colorScheme.errorContainer,
                shape = RoundedCornerShape(8.dp)
            )
        )
        {
            Icon(
                imageVector = Icons.Filled.MicOff,
                tint = MaterialTheme.colorScheme.onErrorContainer,
                contentDescription = MR.strings.microphone
            )
        }
    }
}

@Composable
fun OverlayPermissionRequired(viewModel: HomeScreenViewModel) {
    AnimatedVisibility(
        enter = fadeIn(animationSpec = tween(50)),
        exit = fadeOut(animationSpec = tween(50)),
        visible = viewModel.isOverlayPermissionRequestRequired.observe()
    ) {
        val overlayPermission = requestOverlayPermission {}

        IconButton(
            onClick = { overlayPermission.invoke() },
            modifier = Modifier.background(MaterialTheme.colorScheme.errorContainer)
        )
        {
            Icon(
                imageVector = Icons.Filled.LayersClear,
                tint = MaterialTheme.colorScheme.onErrorContainer,
                contentDescription = MR.strings.overlay
            )
        }
    }
}

@Composable
fun UnsavedChanges(viewModel: HomeScreenViewModel) {
    AnimatedVisibility(
        enter = fadeIn(animationSpec = tween(50)),
        exit = fadeOut(animationSpec = tween(0)),
        visible = GlobalData.unsavedChanges.observe()
    ) {
        Row(modifier = Modifier.padding(start = 8.dp)) {
            IconButton(onClick = { viewModel.resetChanges() })
            {
                Icon(
                    imageVector = Icons.Filled.Restore,
                    contentDescription = MR.strings.reset
                )
            }
            Spacer(modifier = Modifier.width(16.dp))
            Button(
                onClick = { viewModel.saveAndApplyChanges() }) {
                Icon(
                    imageVector = Icons.Filled.PublishedWithChanges,
                    contentDescription = MR.strings.save
                )
            }
        }
    }
    AnimatedVisibility(
        enter = fadeIn(animationSpec = tween(50)),
        exit = fadeOut(animationSpec = tween(50)),
        visible = RhasspyActions.isRestarting.observe()
    ) {
        val infiniteTransition = rememberInfiniteTransition()
        val angle by infiniteTransition.animateFloat(
            initialValue = 0F,
            targetValue = 360F,
            animationSpec = infiniteRepeatable(
                animation = tween(2000, easing = LinearEasing)
            )
        )

        Icon(
            modifier = Modifier.rotate(angle),
            imageVector = Icons.Filled.Autorenew,
            contentDescription = MR.strings.reset
        )
    }
}

@Composable
fun LogScreenActions(viewModel: HomeScreenViewModel) {
    Row(modifier = Modifier.padding(start = 8.dp)) {
        IconButton(onClick = { viewModel.shareLogFile() })
        { Icon(imageVector = Icons.Filled.Share, contentDescription = MR.strings.share) }

        IconButton(onClick = { viewModel.saveLogFile() })
        { Icon(imageVector = Icons.Filled.Save, contentDescription = MR.strings.save) }
    }
}

@Composable
fun BottomNavigation(navController: NavHostController) {
    NavigationBar {

        val array = mutableListOf(Screens.HomeScreen, Screens.ConfigurationScreen, Screens.SettingsScreen)

        if (AppSettings.isShowLog.value.observe()) {
            array.add(Screens.LogScreen)
        }

        array.forEach { screen ->
            NavigationItem(screen, navController)
        }
    }
}

@Composable
fun RowScope.NavigationItem(screen: Screens, navController: NavHostController) {
    val navBackStackEntry by navController.currentBackStackEntryAsState()
    val currentDestination = navBackStackEntry?.destination
    NavigationBarItem(selected = currentDestination?.hierarchy?.any { it.route == screen.name } == true,
        onClick = {
            navController.navigate(screen.name) {
                popUpTo(navController.graph.findStartDestination().id) {
                    saveState = true
                }
                launchSingleTop = true
                restoreState = true
            }
        },
        icon = screen.icon,
        label = screen.label
    )
=======
>>>>>>> 1afdd422
}<|MERGE_RESOLUTION|>--- conflicted
+++ resolved
@@ -8,13 +8,6 @@
 import org.rhasspy.mobile.android.navigation.MainScreenNavigation
 import org.rhasspy.mobile.nativeutils.MicrophonePermission
 import org.rhasspy.mobile.nativeutils.OverlayPermission
-<<<<<<< HEAD
-import org.rhasspy.mobile.services.RhasspyActions
-import org.rhasspy.mobile.settings.AppSettings
-import org.rhasspy.mobile.viewModels.GlobalData
-import org.rhasspy.mobile.viewModels.HomeScreenViewModel
-=======
->>>>>>> 1afdd422
 
 
 class MainActivity : AppActivity() {
@@ -31,289 +24,4 @@
             MainScreenNavigation()
         }
     }
-<<<<<<< HEAD
-}
-
-@Composable
-fun AppTheme(systemUiTheme: Boolean, content: @Composable () -> Unit) {
-
-    val themeOption = AppSettings.themeOption.observe()
-
-    val darkTheme = (isSystemInDarkTheme() && themeOption == ThemeOptions.System) || themeOption == ThemeOptions.Dark
-    val colorScheme = if (darkTheme) DarkThemeColors else LightThemeColors
-
-    if (systemUiTheme) {
-        //may be used inside overlay and then the context is not an activity
-        val systemUiController = rememberSystemUiController()
-        systemUiController.setSystemBarsColor(colorScheme.background, darkIcons = !darkTheme)
-        systemUiController.setNavigationBarColor(colorScheme.background, darkIcons = !darkTheme)
-        systemUiController.setStatusBarColor(colorScheme.background, darkIcons = !darkTheme)
-    }
-
-    androidx.compose.material.MaterialTheme(
-        colors = colorScheme.toColors(isLight = !darkTheme),
-        typography = MaterialTheme.typography.toOldTypography()
-    ) {
-        MaterialTheme(colorScheme = colorScheme, content = content)
-    }
-}
-
-@OptIn(ExperimentalMaterial3Api::class)
-@Preview
-@Composable
-fun Content(viewModel: HomeScreenViewModel = viewModel()) {
-
-    AppTheme(true) {
-
-        ProvideWindowInsets {
-
-            BoxWithConstraints(
-                modifier = Modifier.fillMaxSize()
-            ) {
-
-                var isBottomNavigationHidden by remember { mutableStateOf(false) }
-
-                isBottomNavigationHidden = this.maxHeight < 250.dp
-
-                val navController = rememberNavController()
-                val snackbarHostState = remember { SnackbarHostState() }
-
-                Scaffold(
-                    topBar = { TopAppBar(viewModel, snackbarHostState, navController) },
-                    snackbarHost = { SnackbarHost(snackbarHostState) },
-                    bottomBar = {
-                        //hide bottom navigation with keyboard and small screens
-                        if (!isBottomNavigationHidden) {
-                            BottomNavigation(navController)
-                        }
-                    }
-                ) { paddingValues ->
-                    NavHost(
-                        navController = navController,
-                        startDestination = Screens.HomeScreen.name,
-                        modifier = Modifier.padding(
-                            paddingValues.calculateLeftPadding(LayoutDirection.Ltr),
-                            paddingValues.calculateTopPadding(),
-                            paddingValues.calculateRightPadding(LayoutDirection.Ltr),
-                            paddingValues.calculateBottomPadding()
-                        )
-                    ) {
-                        composable(Screens.HomeScreen.name) {
-                            HomeScreen(snackbarHostState)
-                        }
-                        composable(Screens.ConfigurationScreen.name) {
-                            ConfigurationScreen(snackbarHostState)
-                        }
-                        composable(Screens.SettingsScreen.name) {
-                            SettingsScreen(snackbarHostState)
-                        }
-                        composable(Screens.LogScreen.name) {
-                            LogScreen()
-                        }
-                    }
-                }
-            }
-        }
-    }
-}
-
-private fun Typography.toOldTypography(): androidx.compose.material.Typography {
-    return androidx.compose.material.Typography(
-        h1 = this.displayLarge,
-        h2 = this.displayMedium,
-        h3 = this.displaySmall,
-        h4 = this.headlineLarge,
-        h5 = this.headlineMedium,
-        h6 = this.headlineSmall,
-        subtitle1 = this.titleLarge,
-        subtitle2 = this.titleSmall,
-        body1 = this.bodyLarge,
-        body2 = this.bodySmall,
-        button = this.labelLarge,
-        caption = this.labelMedium,
-        overline = this.labelSmall,
-    )
-}
-
-enum class Screens(val icon: @Composable () -> Unit, val label: @Composable () -> Unit) {
-    HomeScreen({ Icon(Icons.Filled.Mic, MR.strings.home) }, { Text(MR.strings.home) }),
-    ConfigurationScreen(
-        { Icon(painterResource(MR.images.ic_launcher.drawableResId), MR.strings.configuration, Modifier.size(24.dp)) },
-        { Text(MR.strings.configuration) }),
-    SettingsScreen({ Icon(Icons.Filled.Settings, MR.strings.settings) }, { Text(MR.strings.settings) }),
-    LogScreen({ Icon(Icons.Filled.Code, MR.strings.log) }, { Text(MR.strings.log) })
-}
-
-@Composable
-fun TopAppBar(viewModel: HomeScreenViewModel, snackbarHostState: SnackbarHostState, navController: NavHostController) {
-    SmallTopAppBar(
-        modifier = Modifier.padding(end = 16.dp),
-        title = { Text(MR.strings.appName) },
-        actions = {
-
-            val navBackStackEntry by navController.currentBackStackEntryAsState()
-
-            when (navBackStackEntry?.destination?.route) {
-                Screens.HomeScreen.name,
-                Screens.ConfigurationScreen.name -> HomeAndConfigScreenActions(viewModel, snackbarHostState)
-                Screens.SettingsScreen.name -> {}
-                Screens.LogScreen.name -> LogScreenActions(viewModel)
-            }
-        }
-    )
-}
-
-
-@Composable
-fun HomeAndConfigScreenActions(viewModel: HomeScreenViewModel, snackbarHostState: SnackbarHostState) {
-    Row(modifier = Modifier.padding(start = 8.dp)) {
-        MicrophonePermissionRequired(viewModel, snackbarHostState)
-        OverlayPermissionRequired(viewModel)
-        UnsavedChanges(viewModel)
-    }
-}
-
-
-@Composable
-fun MicrophonePermissionRequired(viewModel: HomeScreenViewModel, snackbarHostState: SnackbarHostState) {
-    AnimatedVisibility(
-        enter = fadeIn(animationSpec = tween(50)),
-        exit = fadeOut(animationSpec = tween(50)),
-        visible = viewModel.isMicrophonePermissionRequestRequired.observe()
-    ) {
-        val microphonePermission = requestMicrophonePermission(snackbarHostState, MR.strings.microphonePermissionInfoWakeWord) {}
-
-        IconButton(
-            onClick = { microphonePermission.invoke() },
-            modifier = Modifier.background(
-                color = MaterialTheme.colorScheme.errorContainer,
-                shape = RoundedCornerShape(8.dp)
-            )
-        )
-        {
-            Icon(
-                imageVector = Icons.Filled.MicOff,
-                tint = MaterialTheme.colorScheme.onErrorContainer,
-                contentDescription = MR.strings.microphone
-            )
-        }
-    }
-}
-
-@Composable
-fun OverlayPermissionRequired(viewModel: HomeScreenViewModel) {
-    AnimatedVisibility(
-        enter = fadeIn(animationSpec = tween(50)),
-        exit = fadeOut(animationSpec = tween(50)),
-        visible = viewModel.isOverlayPermissionRequestRequired.observe()
-    ) {
-        val overlayPermission = requestOverlayPermission {}
-
-        IconButton(
-            onClick = { overlayPermission.invoke() },
-            modifier = Modifier.background(MaterialTheme.colorScheme.errorContainer)
-        )
-        {
-            Icon(
-                imageVector = Icons.Filled.LayersClear,
-                tint = MaterialTheme.colorScheme.onErrorContainer,
-                contentDescription = MR.strings.overlay
-            )
-        }
-    }
-}
-
-@Composable
-fun UnsavedChanges(viewModel: HomeScreenViewModel) {
-    AnimatedVisibility(
-        enter = fadeIn(animationSpec = tween(50)),
-        exit = fadeOut(animationSpec = tween(0)),
-        visible = GlobalData.unsavedChanges.observe()
-    ) {
-        Row(modifier = Modifier.padding(start = 8.dp)) {
-            IconButton(onClick = { viewModel.resetChanges() })
-            {
-                Icon(
-                    imageVector = Icons.Filled.Restore,
-                    contentDescription = MR.strings.reset
-                )
-            }
-            Spacer(modifier = Modifier.width(16.dp))
-            Button(
-                onClick = { viewModel.saveAndApplyChanges() }) {
-                Icon(
-                    imageVector = Icons.Filled.PublishedWithChanges,
-                    contentDescription = MR.strings.save
-                )
-            }
-        }
-    }
-    AnimatedVisibility(
-        enter = fadeIn(animationSpec = tween(50)),
-        exit = fadeOut(animationSpec = tween(50)),
-        visible = RhasspyActions.isRestarting.observe()
-    ) {
-        val infiniteTransition = rememberInfiniteTransition()
-        val angle by infiniteTransition.animateFloat(
-            initialValue = 0F,
-            targetValue = 360F,
-            animationSpec = infiniteRepeatable(
-                animation = tween(2000, easing = LinearEasing)
-            )
-        )
-
-        Icon(
-            modifier = Modifier.rotate(angle),
-            imageVector = Icons.Filled.Autorenew,
-            contentDescription = MR.strings.reset
-        )
-    }
-}
-
-@Composable
-fun LogScreenActions(viewModel: HomeScreenViewModel) {
-    Row(modifier = Modifier.padding(start = 8.dp)) {
-        IconButton(onClick = { viewModel.shareLogFile() })
-        { Icon(imageVector = Icons.Filled.Share, contentDescription = MR.strings.share) }
-
-        IconButton(onClick = { viewModel.saveLogFile() })
-        { Icon(imageVector = Icons.Filled.Save, contentDescription = MR.strings.save) }
-    }
-}
-
-@Composable
-fun BottomNavigation(navController: NavHostController) {
-    NavigationBar {
-
-        val array = mutableListOf(Screens.HomeScreen, Screens.ConfigurationScreen, Screens.SettingsScreen)
-
-        if (AppSettings.isShowLog.value.observe()) {
-            array.add(Screens.LogScreen)
-        }
-
-        array.forEach { screen ->
-            NavigationItem(screen, navController)
-        }
-    }
-}
-
-@Composable
-fun RowScope.NavigationItem(screen: Screens, navController: NavHostController) {
-    val navBackStackEntry by navController.currentBackStackEntryAsState()
-    val currentDestination = navBackStackEntry?.destination
-    NavigationBarItem(selected = currentDestination?.hierarchy?.any { it.route == screen.name } == true,
-        onClick = {
-            navController.navigate(screen.name) {
-                popUpTo(navController.graph.findStartDestination().id) {
-                    saveState = true
-                }
-                launchSingleTop = true
-                restoreState = true
-            }
-        },
-        icon = screen.icon,
-        label = screen.label
-    )
-=======
->>>>>>> 1afdd422
 }