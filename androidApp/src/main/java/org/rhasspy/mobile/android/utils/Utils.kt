--- conflicted
+++ resolved
@@ -634,51 +634,7 @@
     return if (this) MR.strings.enabled else MR.strings.disabled
 }
 
-@Composable
-<<<<<<< HEAD
-fun ColorScheme.toColors(isLight: Boolean): Colors {
-    return Colors(
-        primary = primary,
-        primaryVariant = onPrimaryContainer,
-        secondary = secondary,
-        secondaryVariant = onSecondaryContainer,
-        background = background,
-        surface = surface,
-        error = error,
-        onPrimary = onPrimary,
-        onSecondary = onSecondary,
-        onBackground = onBackground,
-        onSurface = onSurface,
-        onError = onError,
-        isLight = isLight
-    )
-}
-
-
-@OptIn(ExperimentalFoundationApi::class)
-=======
-fun <T> LiveData<T>.observe(): T {
-    return this.ld().observeAsState(this.value).value
-}
-
-@Composable
-fun <T> Observable<T>.observe(): T {
-    return this.toLiveData().ld().observeAsState(this.value).value
-}
-
-
-@Composable
-fun <T> AppSetting<T>.observe(): T {
-    return this.data.toLiveData().observe()
-}
-
-@Composable
-fun <T> ConfigurationSetting<T>.observeCurrent(): T {
-    return this.unsaved.toLiveData().observe()
-}
-
 @OptIn(ExperimentalFoundationApi::class, ExperimentalMaterial3Api::class)
->>>>>>> 574b9b9d
 @Composable
 fun TextWithAction(
     modifier: Modifier = Modifier,
