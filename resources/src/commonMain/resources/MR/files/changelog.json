[
<<<<<<< HEAD
  "fixed possible issue with AudioRecorder in combination with Pause on Media Playback"
=======
  "updated Log to be stored in a Database",
  "updated Settings to be stored in a Database"
>>>>>>> 7bf03194
]<|MERGE_RESOLUTION|>--- conflicted
+++ resolved
@@ -1,8 +1,5 @@
 [
-<<<<<<< HEAD
-  "fixed possible issue with AudioRecorder in combination with Pause on Media Playback"
-=======
+  "fixed possible issue with AudioRecorder in combination with Pause on Media Playback",
   "updated Log to be stored in a Database",
   "updated Settings to be stored in a Database"
->>>>>>> 7bf03194
 ]