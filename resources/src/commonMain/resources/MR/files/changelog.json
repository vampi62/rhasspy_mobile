--- conflicted
+++ resolved
@@ -1,10 +1,7 @@
 [
-<<<<<<< HEAD
-  "fixed possible issue starting the Background Service"
-=======
+  "fixed possible issue starting the Background Service",
   "update Ui to new Domain Settings",
   "fixed possible issue with AudioRecorder in combination with Pause on Media Playback",
   "updated Log to be stored in a Database",
   "updated Settings to be stored in a Database"
->>>>>>> f3cafee4
 ]