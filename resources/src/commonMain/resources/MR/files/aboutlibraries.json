{
    "metadata": {
<<<<<<< HEAD
        "generated": "2023-08-29T15:57:34.19Z"
=======
      "generated": "2023-08-29T17:21:17.028Z"
>>>>>>> f3cafee4
    },
    "libraries": [
        {
            "uniqueId": "androidx.activity:activity",
            "funding": [
            ],
            "developers": [
                {
                    "name": "The Android Open Source Project"
                }
            ],
            "artifactVersion": "1.7.0",
            "description": "Provides the base Activity subclass and the relevant hooks to build a composable structure on top.",
            "scm": {
                "connection": "scm:git:https://android.googlesource.com/platform/frameworks/support",
                "url": "https://cs.android.com/androidx/platform/frameworks/support"
            },
            "name": "Activity",
            "website": "https://developer.android.com/jetpack/androidx/releases/activity#1.7.0",
            "licenses": [
                "Apache-2.0"
            ]
        },
        {
            "uniqueId": "androidx.activity:activity-compose",
            "funding": [
            ],
            "developers": [
                {
                    "name": "The Android Open Source Project"
                }
            ],
            "artifactVersion": "1.7.0",
            "description": "Compose integration with Activity",
            "scm": {
                "connection": "scm:git:https://android.googlesource.com/platform/frameworks/support",
                "url": "https://cs.android.com/androidx/platform/frameworks/support"
            },
            "name": "Activity Compose",
            "website": "https://developer.android.com/jetpack/androidx/releases/activity#1.7.0",
            "licenses": [
                "Apache-2.0"
            ]
        },
        {
            "uniqueId": "androidx.activity:activity-ktx",
            "funding": [
            ],
            "developers": [
                {
                    "name": "The Android Open Source Project"
                }
            ],
            "artifactVersion": "1.7.0",
            "description": "Kotlin extensions for 'activity' artifact",
            "scm": {
                "connection": "scm:git:https://android.googlesource.com/platform/frameworks/support",
                "url": "https://cs.android.com/androidx/platform/frameworks/support"
            },
            "name": "Activity Kotlin Extensions",
            "website": "https://developer.android.com/jetpack/androidx/releases/activity#1.7.0",
            "licenses": [
                "Apache-2.0"
            ]
        },
        {
            "uniqueId": "androidx.annotation:annotation",
            "funding": [
            ],
            "developers": [
                {
                    "name": "The Android Open Source Project"
                }
            ],
            "artifactVersion": "1.5.0",
            "description": "The Support Library is a static library that you can add to your Android application in order to use APIs that are either not available for older platform versions or utility APIs that aren't a part of the framework APIs.",
            "scm": {
                "connection": "scm:git:https://android.googlesource.com/platform/frameworks/support",
                "url": "https://cs.android.com/androidx/platform/frameworks/support"
            },
            "name": "Support Annotations",
            "website": "https://developer.android.com/jetpack/androidx/releases/annotation#1.5.0",
            "licenses": [
                "Apache-2.0"
            ]
        },
        {
            "uniqueId": "androidx.annotation:annotation-experimental",
            "funding": [
            ],
            "developers": [
                {
                    "name": "The Android Open Source Project"
                }
            ],
            "artifactVersion": "1.3.0",
            "description": "Java annotation for use on unstable Android API surfaces. When used in conjunction with the Experimental annotation lint checks, this annotation provides functional parity with Kotlin's Experimental annotation.",
            "scm": {
                "connection": "scm:git:https://android.googlesource.com/platform/frameworks/support",
                "url": "https://cs.android.com/androidx/platform/frameworks/support"
            },
            "name": "Experimental annotation",
            "website": "https://developer.android.com/jetpack/androidx/releases/annotation#1.3.0",
            "licenses": [
                "Apache-2.0"
            ]
        },
        {
            "uniqueId": "androidx.appcompat:appcompat",
            "funding": [
            ],
            "developers": [
                {
                    "name": "The Android Open Source Project"
                }
            ],
            "artifactVersion": "1.6.1",
            "description": "The Support Library is a static library that you can add to your Android application in order to use APIs that are either not available for older platform versions or utility APIs that aren't a part of the framework APIs. Compatible on devices running API 14 or later.",
            "scm": {
                "connection": "scm:git:https://android.googlesource.com/platform/frameworks/support",
                "url": "https://cs.android.com/androidx/platform/frameworks/support"
            },
            "name": "Android AppCompat Library",
            "website": "https://developer.android.com/jetpack/androidx/releases/appcompat#1.6.1",
            "licenses": [
                "Apache-2.0"
            ]
        },
        {
            "uniqueId": "androidx.appcompat:appcompat-resources",
            "funding": [
            ],
            "developers": [
                {
                    "name": "The Android Open Source Project"
                }
            ],
            "artifactVersion": "1.6.1",
            "description": "The Resources Library is a static library that you can add to your Android application in order to use resource APIs that backport the latest APIs to older versions of the platform. Compatible on devices running API 14 or later.",
            "scm": {
                "connection": "scm:git:https://android.googlesource.com/platform/frameworks/support",
                "url": "https://cs.android.com/androidx/platform/frameworks/support"
            },
            "name": "Android Resources Library",
            "website": "https://developer.android.com/jetpack/androidx/releases/appcompat#1.6.1",
            "licenses": [
                "Apache-2.0"
            ]
        },
        {
            "uniqueId": "androidx.arch.core:core-common",
            "funding": [
            ],
            "developers": [
                {
                    "name": "The Android Open Source Project"
                }
            ],
            "artifactVersion": "2.2.0",
            "description": "Android Arch-Common",
            "scm": {
                "connection": "scm:git:https://android.googlesource.com/platform/frameworks/support",
                "url": "https://cs.android.com/androidx/platform/frameworks/support"
            },
            "name": "Android Arch-Common",
            "website": "https://developer.android.com/jetpack/androidx/releases/arch-core#2.2.0",
            "licenses": [
                "Apache-2.0"
            ]
        },
        {
            "uniqueId": "androidx.arch.core:core-runtime",
            "funding": [
            ],
            "developers": [
                {
                    "name": "The Android Open Source Project"
                }
            ],
            "artifactVersion": "2.2.0",
            "description": "Android Arch-Runtime",
            "scm": {
                "connection": "scm:git:https://android.googlesource.com/platform/frameworks/support",
                "url": "https://cs.android.com/androidx/platform/frameworks/support"
            },
            "name": "Android Arch-Runtime",
            "website": "https://developer.android.com/jetpack/androidx/releases/arch-core#2.2.0",
            "licenses": [
                "Apache-2.0"
            ]
        },
        {
            "uniqueId": "androidx.autofill:autofill",
            "funding": [
            ],
            "developers": [
                {
                    "name": "The Android Open Source Project"
                }
            ],
            "artifactVersion": "1.0.0",
            "description": "AndroidX Autofill",
            "scm": {
                "connection": "scm:git:https://android.googlesource.com/platform/frameworks/support",
                "url": "http://source.android.com"
            },
            "name": "AndroidX Autofill",
            "website": "https://developer.android.com/jetpack/androidx",
            "licenses": [
                "Apache-2.0"
            ]
        },
        {
            "uniqueId": "androidx.collection:collection",
            "funding": [
            ],
            "developers": [
                {
                    "name": "The Android Open Source Project"
                }
            ],
            "artifactVersion": "1.1.0",
            "description": "Standalone efficient collections.",
            "scm": {
                "connection": "scm:git:https://android.googlesource.com/platform/frameworks/support",
                "url": "http://source.android.com"
            },
            "name": "Support collections",
            "website": "http://developer.android.com/tools/extras/support-library.html",
            "licenses": [
                "Apache-2.0"
            ]
        },
        {
            "uniqueId": "androidx.compose.animation:animation-android",
            "funding": [
            ],
            "developers": [
                {
                    "name": "The Android Open Source Project"
                }
            ],
            "artifactVersion": "1.5.0",
            "description": "Compose animation library",
            "scm": {
                "connection": "scm:git:https://android.googlesource.com/platform/frameworks/support",
                "url": "https://cs.android.com/androidx/platform/frameworks/support"
            },
            "name": "Compose Animation",
            "website": "https://developer.android.com/jetpack/androidx/releases/compose-animation#1.5.0",
            "licenses": [
                "Apache-2.0"
            ]
        },
        {
            "uniqueId": "androidx.compose.animation:animation-core-android",
            "funding": [
            ],
            "developers": [
                {
                    "name": "The Android Open Source Project"
                }
            ],
            "artifactVersion": "1.5.0",
            "description": "Animation engine and animation primitives that are the building blocks of the Compose animation library",
            "scm": {
                "connection": "scm:git:https://android.googlesource.com/platform/frameworks/support",
                "url": "https://cs.android.com/androidx/platform/frameworks/support"
            },
            "name": "Compose Animation Core",
            "website": "https://developer.android.com/jetpack/androidx/releases/compose-animation#1.5.0",
            "licenses": [
                "Apache-2.0"
            ]
        },
        {
            "uniqueId": "androidx.compose.foundation:foundation-android",
            "funding": [
            ],
            "developers": [
                {
                    "name": "The Android Open Source Project"
                }
            ],
            "artifactVersion": "1.5.0",
            "description": "Higher level abstractions of the Compose UI primitives. This library is design system agnostic, providing the high-level building blocks for both application and design-system developers",
            "scm": {
                "connection": "scm:git:https://android.googlesource.com/platform/frameworks/support",
                "url": "https://cs.android.com/androidx/platform/frameworks/support"
            },
            "name": "Compose Foundation",
            "website": "https://developer.android.com/jetpack/androidx/releases/compose-foundation#1.5.0",
            "licenses": [
                "Apache-2.0"
            ]
        },
        {
            "uniqueId": "androidx.compose.foundation:foundation-layout-android",
            "funding": [
            ],
            "developers": [
                {
                    "name": "The Android Open Source Project"
                }
            ],
            "artifactVersion": "1.5.0",
            "description": "Compose layout implementations",
            "scm": {
                "connection": "scm:git:https://android.googlesource.com/platform/frameworks/support",
                "url": "https://cs.android.com/androidx/platform/frameworks/support"
            },
            "name": "Compose Layouts",
            "website": "https://developer.android.com/jetpack/androidx/releases/compose-foundation#1.5.0",
            "licenses": [
                "Apache-2.0"
            ]
        },
        {
            "uniqueId": "androidx.compose.material3:material3",
            "funding": [
            ],
            "developers": [
                {
                    "name": "The Android Open Source Project"
                }
            ],
            "artifactVersion": "1.1.1",
            "description": "Compose Material You Design Components library",
            "scm": {
                "connection": "scm:git:https://android.googlesource.com/platform/frameworks/support",
                "url": "https://cs.android.com/androidx/platform/frameworks/support"
            },
            "name": "Compose Material3 Components",
            "website": "https://developer.android.com/jetpack/androidx/releases/compose-material3#1.1.1",
            "licenses": [
                "Apache-2.0"
            ]
        },
        {
            "uniqueId": "androidx.compose.material:material-android",
            "funding": [
            ],
            "developers": [
                {
                    "name": "The Android Open Source Project"
                }
            ],
            "artifactVersion": "1.5.0",
            "description": "Compose Material Design Components library",
            "scm": {
                "connection": "scm:git:https://android.googlesource.com/platform/frameworks/support",
                "url": "https://cs.android.com/androidx/platform/frameworks/support"
            },
            "name": "Compose Material Components",
            "website": "https://developer.android.com/jetpack/androidx/releases/compose-material#1.5.0",
            "licenses": [
                "Apache-2.0"
            ]
        },
        {
            "uniqueId": "androidx.compose.material:material-icons-core-android",
            "funding": [
            ],
            "developers": [
                {
                    "name": "The Android Open Source Project"
                }
            ],
            "artifactVersion": "1.5.0",
            "description": "Compose Material Design core icons. This module contains the most commonly used set of Material icons.",
            "scm": {
                "connection": "scm:git:https://android.googlesource.com/platform/frameworks/support",
                "url": "https://cs.android.com/androidx/platform/frameworks/support"
            },
            "name": "Compose Material Icons Core",
            "website": "https://developer.android.com/jetpack/androidx/releases/compose-material#1.5.0",
            "licenses": [
                "Apache-2.0"
            ]
        },
        {
            "uniqueId": "androidx.compose.material:material-ripple-android",
            "funding": [
            ],
            "developers": [
                {
                    "name": "The Android Open Source Project"
                }
            ],
            "artifactVersion": "1.5.0",
            "description": "Material ripple used to build interactive components",
            "scm": {
                "connection": "scm:git:https://android.googlesource.com/platform/frameworks/support",
                "url": "https://cs.android.com/androidx/platform/frameworks/support"
            },
            "name": "Compose Material Ripple",
            "website": "https://developer.android.com/jetpack/androidx/releases/compose-material#1.5.0",
            "licenses": [
                "Apache-2.0"
            ]
        },
        {
            "uniqueId": "androidx.compose.runtime:runtime-android",
            "funding": [
            ],
            "developers": [
                {
                    "name": "The Android Open Source Project"
                }
            ],
            "artifactVersion": "1.5.0",
            "description": "Tree composition support for code generated by the Compose compiler plugin and corresponding public API",
            "scm": {
                "connection": "scm:git:https://android.googlesource.com/platform/frameworks/support",
                "url": "https://cs.android.com/androidx/platform/frameworks/support"
            },
            "name": "Compose Runtime",
            "website": "https://developer.android.com/jetpack/androidx/releases/compose-runtime#1.5.0",
            "licenses": [
                "Apache-2.0"
            ]
        },
        {
            "uniqueId": "androidx.compose.runtime:runtime-saveable-android",
            "funding": [
            ],
            "developers": [
                {
                    "name": "The Android Open Source Project"
                }
            ],
            "artifactVersion": "1.5.0",
            "description": "Compose components that allow saving and restoring the local ui state",
            "scm": {
                "connection": "scm:git:https://android.googlesource.com/platform/frameworks/support",
                "url": "https://cs.android.com/androidx/platform/frameworks/support"
            },
            "name": "Compose Saveable",
            "website": "https://developer.android.com/jetpack/androidx/releases/compose-runtime#1.5.0",
            "licenses": [
                "Apache-2.0"
            ]
        },
        {
            "uniqueId": "androidx.compose.ui:ui-android",
            "funding": [
            ],
            "developers": [
                {
                    "name": "The Android Open Source Project"
                }
            ],
            "artifactVersion": "1.5.0",
            "description": "Compose UI primitives. This library contains the primitives that form the Compose UI Toolkit, such as drawing, measurement and layout.",
            "scm": {
                "connection": "scm:git:https://android.googlesource.com/platform/frameworks/support",
                "url": "https://cs.android.com/androidx/platform/frameworks/support"
            },
            "name": "Compose UI",
            "website": "https://developer.android.com/jetpack/androidx/releases/compose-ui#1.5.0",
            "licenses": [
                "Apache-2.0"
            ]
        },
        {
            "uniqueId": "androidx.compose.ui:ui-geometry-android",
            "funding": [
            ],
            "developers": [
                {
                    "name": "The Android Open Source Project"
                }
            ],
            "artifactVersion": "1.5.0",
            "description": "Compose classes related to dimensions without units",
            "scm": {
                "connection": "scm:git:https://android.googlesource.com/platform/frameworks/support",
                "url": "https://cs.android.com/androidx/platform/frameworks/support"
            },
            "name": "Compose Geometry",
            "website": "https://developer.android.com/jetpack/androidx/releases/compose-ui#1.5.0",
            "licenses": [
                "Apache-2.0"
            ]
        },
        {
            "uniqueId": "androidx.compose.ui:ui-graphics-android",
            "funding": [
            ],
            "developers": [
                {
                    "name": "The Android Open Source Project"
                }
            ],
            "artifactVersion": "1.5.0",
            "description": "Compose graphics",
            "scm": {
                "connection": "scm:git:https://android.googlesource.com/platform/frameworks/support",
                "url": "https://cs.android.com/androidx/platform/frameworks/support"
            },
            "name": "Compose Graphics",
            "website": "https://developer.android.com/jetpack/androidx/releases/compose-ui#1.5.0",
            "licenses": [
                "Apache-2.0"
            ]
        },
        {
            "uniqueId": "androidx.compose.ui:ui-text-android",
            "funding": [
            ],
            "developers": [
                {
                    "name": "The Android Open Source Project"
                }
            ],
            "artifactVersion": "1.5.0",
            "description": "Compose Text primitives and utilities",
            "scm": {
                "connection": "scm:git:https://android.googlesource.com/platform/frameworks/support",
                "url": "https://cs.android.com/androidx/platform/frameworks/support"
            },
            "name": "Compose UI Text",
            "website": "https://developer.android.com/jetpack/androidx/releases/compose-ui#1.5.0",
            "licenses": [
                "Apache-2.0"
            ]
        },
        {
            "uniqueId": "androidx.compose.ui:ui-unit-android",
            "funding": [
            ],
            "developers": [
                {
                    "name": "The Android Open Source Project"
                }
            ],
            "artifactVersion": "1.5.0",
            "description": "Compose classes for simple units",
            "scm": {
                "connection": "scm:git:https://android.googlesource.com/platform/frameworks/support",
                "url": "https://cs.android.com/androidx/platform/frameworks/support"
            },
            "name": "Compose Unit",
            "website": "https://developer.android.com/jetpack/androidx/releases/compose-ui#1.5.0",
            "licenses": [
                "Apache-2.0"
            ]
        },
        {
            "uniqueId": "androidx.compose.ui:ui-util-android",
            "funding": [
            ],
            "developers": [
                {
                    "name": "The Android Open Source Project"
                }
            ],
            "artifactVersion": "1.5.0",
            "description": "Internal Compose utilities used by other modules",
            "scm": {
                "connection": "scm:git:https://android.googlesource.com/platform/frameworks/support",
                "url": "https://cs.android.com/androidx/platform/frameworks/support"
            },
            "name": "Compose Util",
            "website": "https://developer.android.com/jetpack/androidx/releases/compose-ui#1.5.0",
            "licenses": [
                "Apache-2.0"
            ]
        },
        {
            "uniqueId": "androidx.concurrent:concurrent-futures",
            "funding": [
            ],
            "developers": [
                {
                    "name": "The Android Open Source Project"
                }
            ],
            "artifactVersion": "1.1.0",
            "description": "Androidx implementation of Guava's ListenableFuture",
            "scm": {
                "connection": "scm:git:https://android.googlesource.com/platform/frameworks/support",
                "url": "http://source.android.com"
            },
            "name": "AndroidX Futures",
            "website": "https://developer.android.com/topic/libraries/architecture/index.html",
            "licenses": [
                "Apache-2.0"
            ]
        },
        {
            "uniqueId": "androidx.core:core",
            "funding": [
            ],
            "developers": [
                {
                    "name": "The Android Open Source Project"
                }
            ],
            "artifactVersion": "1.10.0",
            "description": "The Support Library is a static library that you can add to your Android application in order to use APIs that are either not available for older platform versions or utility APIs that aren't a part of the framework APIs. Compatible on devices running API 14 or later.",
            "scm": {
                "connection": "scm:git:https://android.googlesource.com/platform/frameworks/support",
                "url": "https://cs.android.com/androidx/platform/frameworks/support"
            },
            "name": "Support compat",
            "website": "https://developer.android.com/jetpack/androidx/releases/core#1.10.0",
            "licenses": [
                "Apache-2.0"
            ]
        },
        {
            "uniqueId": "androidx.core:core-ktx",
            "funding": [
            ],
            "developers": [
                {
                    "name": "The Android Open Source Project"
                }
            ],
            "artifactVersion": "1.10.0",
            "description": "Kotlin extensions for 'core' artifact",
            "scm": {
                "connection": "scm:git:https://android.googlesource.com/platform/frameworks/support",
                "url": "https://cs.android.com/androidx/platform/frameworks/support"
            },
            "name": "Core Kotlin Extensions",
            "website": "https://developer.android.com/jetpack/androidx/releases/core#1.10.0",
            "licenses": [
                "Apache-2.0"
            ]
        },
        {
            "uniqueId": "androidx.cursoradapter:cursoradapter",
            "funding": [
            ],
            "developers": [
                {
                    "name": "The Android Open Source Project"
                }
            ],
            "artifactVersion": "1.0.0",
            "description": "The Support Library is a static library that you can add to your Android application in order to use APIs that are either not available for older platform versions or utility APIs that aren't a part of the framework APIs. Compatible on devices running API 14 or later.",
            "scm": {
                "connection": "scm:git:https://android.googlesource.com/platform/frameworks/support",
                "url": "http://source.android.com"
            },
            "name": "Support Cursor Adapter",
            "website": "http://developer.android.com/tools/extras/support-library.html",
            "licenses": [
                "Apache-2.0"
            ]
        },
        {
            "uniqueId": "androidx.customview:customview",
            "funding": [
            ],
            "developers": [
                {
                    "name": "The Android Open Source Project"
                }
            ],
            "artifactVersion": "1.0.0",
            "description": "The Support Library is a static library that you can add to your Android application in order to use APIs that are either not available for older platform versions or utility APIs that aren't a part of the framework APIs. Compatible on devices running API 14 or later.",
            "scm": {
                "connection": "scm:git:https://android.googlesource.com/platform/frameworks/support",
                "url": "http://source.android.com"
            },
            "name": "Support Custom View",
            "website": "http://developer.android.com/tools/extras/support-library.html",
            "licenses": [
                "Apache-2.0"
            ]
        },
        {
            "uniqueId": "androidx.customview:customview-poolingcontainer",
            "funding": [
            ],
            "developers": [
                {
                    "name": "The Android Open Source Project"
                }
            ],
            "artifactVersion": "1.0.0",
            "description": "Utilities for listening to the lifecycle of containers that manage their child Views' lifecycle, such as RecyclerView",
            "scm": {
                "connection": "scm:git:https://android.googlesource.com/platform/frameworks/support",
                "url": "https://cs.android.com/androidx/platform/frameworks/support"
            },
            "name": "androidx.customview:poolingcontainer",
            "website": "https://developer.android.com/jetpack/androidx/releases/customview#1.0.0",
            "licenses": [
                "Apache-2.0"
            ]
        },
        {
            "uniqueId": "androidx.drawerlayout:drawerlayout",
            "funding": [
            ],
            "developers": [
                {
                    "name": "The Android Open Source Project"
                }
            ],
            "artifactVersion": "1.0.0",
            "description": "The Support Library is a static library that you can add to your Android application in order to use APIs that are either not available for older platform versions or utility APIs that aren't a part of the framework APIs. Compatible on devices running API 14 or later.",
            "scm": {
                "connection": "scm:git:https://android.googlesource.com/platform/frameworks/support",
                "url": "http://source.android.com"
            },
            "name": "Support Drawer Layout",
            "website": "http://developer.android.com/tools/extras/support-library.html",
            "licenses": [
                "Apache-2.0"
            ]
        },
        {
            "uniqueId": "androidx.emoji2:emoji2",
            "funding": [
            ],
            "developers": [
                {
                    "name": "The Android Open Source Project"
                }
            ],
            "artifactVersion": "1.4.0",
            "description": "Core library to enable emoji compatibility in Kitkat and newer devices to avoid the empty emoji characters.",
            "scm": {
                "connection": "scm:git:https://android.googlesource.com/platform/frameworks/support",
                "url": "https://cs.android.com/androidx/platform/frameworks/support"
            },
            "name": "Emoji2",
            "website": "https://developer.android.com/jetpack/androidx/releases/emoji2#1.4.0",
            "licenses": [
                "Apache-2.0"
            ]
        },
        {
            "uniqueId": "androidx.emoji2:emoji2-views-helper",
            "funding": [
            ],
            "developers": [
                {
                    "name": "The Android Open Source Project"
                }
            ],
            "artifactVersion": "1.4.0",
            "description": "Provide helper classes for Emoji2 views.",
            "scm": {
                "connection": "scm:git:https://android.googlesource.com/platform/frameworks/support",
                "url": "https://cs.android.com/androidx/platform/frameworks/support"
            },
            "name": "Emoji2 Views Helper",
            "website": "https://developer.android.com/jetpack/androidx/releases/emoji2#1.4.0",
            "licenses": [
                "Apache-2.0"
            ]
        },
        {
            "uniqueId": "androidx.fragment:fragment",
            "funding": [
            ],
            "developers": [
                {
                    "name": "The Android Open Source Project"
                }
            ],
            "artifactVersion": "1.3.6",
            "description": "The Support Library is a static library that you can add to your Android application in order to use APIs that are either not available for older platform versions or utility APIs that aren't a part of the framework APIs. Compatible on devices running API 14 or later.",
            "scm": {
                "connection": "scm:git:https://android.googlesource.com/platform/frameworks/support",
                "url": "https://cs.android.com/androidx/platform/frameworks/support"
            },
            "name": "Support fragment",
            "website": "https://developer.android.com/jetpack/androidx/releases/fragment#1.3.6",
            "licenses": [
                "Apache-2.0"
            ]
        },
        {
            "uniqueId": "androidx.interpolator:interpolator",
            "funding": [
            ],
            "developers": [
                {
                    "name": "The Android Open Source Project"
                }
            ],
            "artifactVersion": "1.0.0",
            "description": "The Support Library is a static library that you can add to your Android application in order to use APIs that are either not available for older platform versions or utility APIs that aren't a part of the framework APIs. Compatible on devices running API 14 or later.",
            "scm": {
                "connection": "scm:git:https://android.googlesource.com/platform/frameworks/support",
                "url": "http://source.android.com"
            },
            "name": "Support Interpolators",
            "website": "http://developer.android.com/tools/extras/support-library.html",
            "licenses": [
                "Apache-2.0"
            ]
        },
        {
            "uniqueId": "androidx.lifecycle:lifecycle-common",
            "funding": [
            ],
            "developers": [
                {
                    "name": "The Android Open Source Project"
                }
            ],
            "artifactVersion": "2.6.1",
            "description": "Android Lifecycle-Common",
            "scm": {
                "connection": "scm:git:https://android.googlesource.com/platform/frameworks/support",
                "url": "https://cs.android.com/androidx/platform/frameworks/support"
            },
            "name": "Android Lifecycle-Common",
            "website": "https://developer.android.com/jetpack/androidx/releases/lifecycle#2.6.1",
            "licenses": [
                "Apache-2.0"
            ]
        },
        {
            "uniqueId": "androidx.lifecycle:lifecycle-common-java8",
            "funding": [
            ],
            "developers": [
                {
                    "name": "The Android Open Source Project"
                }
            ],
            "artifactVersion": "2.6.1",
            "description": "Android Lifecycle-Common for Java 8 Language",
            "scm": {
                "connection": "scm:git:https://android.googlesource.com/platform/frameworks/support",
                "url": "https://cs.android.com/androidx/platform/frameworks/support"
            },
            "name": "Android Lifecycle-Common for Java 8 Language",
            "website": "https://developer.android.com/jetpack/androidx/releases/lifecycle#2.6.1",
            "licenses": [
                "Apache-2.0"
            ]
        },
        {
            "uniqueId": "androidx.lifecycle:lifecycle-livedata",
            "funding": [
            ],
            "developers": [
                {
                    "name": "The Android Open Source Project"
                }
            ],
            "artifactVersion": "2.6.1",
            "description": "Android Lifecycle LiveData",
            "scm": {
                "connection": "scm:git:https://android.googlesource.com/platform/frameworks/support",
                "url": "https://cs.android.com/androidx/platform/frameworks/support"
            },
            "name": "Android Lifecycle LiveData",
            "website": "https://developer.android.com/jetpack/androidx/releases/lifecycle#2.6.1",
            "licenses": [
                "Apache-2.0"
            ]
        },
        {
            "uniqueId": "androidx.lifecycle:lifecycle-livedata-core",
            "funding": [
            ],
            "developers": [
                {
                    "name": "The Android Open Source Project"
                }
            ],
            "artifactVersion": "2.6.1",
            "description": "Android Lifecycle LiveData Core",
            "scm": {
                "connection": "scm:git:https://android.googlesource.com/platform/frameworks/support",
                "url": "https://cs.android.com/androidx/platform/frameworks/support"
            },
            "name": "Android Lifecycle LiveData Core",
            "website": "https://developer.android.com/jetpack/androidx/releases/lifecycle#2.6.1",
            "licenses": [
                "Apache-2.0"
            ]
        },
        {
            "uniqueId": "androidx.lifecycle:lifecycle-process",
            "funding": [
            ],
            "developers": [
                {
                    "name": "The Android Open Source Project"
                }
            ],
            "artifactVersion": "2.6.1",
            "description": "Android Lifecycle Process",
            "scm": {
                "connection": "scm:git:https://android.googlesource.com/platform/frameworks/support",
                "url": "https://cs.android.com/androidx/platform/frameworks/support"
            },
            "name": "Android Lifecycle Process",
            "website": "https://developer.android.com/jetpack/androidx/releases/lifecycle#2.6.1",
            "licenses": [
                "Apache-2.0"
            ]
        },
        {
            "uniqueId": "androidx.lifecycle:lifecycle-runtime",
            "funding": [
            ],
            "developers": [
                {
                    "name": "The Android Open Source Project"
                }
            ],
            "artifactVersion": "2.6.1",
            "description": "Android Lifecycle Runtime",
            "scm": {
                "connection": "scm:git:https://android.googlesource.com/platform/frameworks/support",
                "url": "https://cs.android.com/androidx/platform/frameworks/support"
            },
            "name": "Android Lifecycle Runtime",
            "website": "https://developer.android.com/jetpack/androidx/releases/lifecycle#2.6.1",
            "licenses": [
                "Apache-2.0"
            ]
        },
        {
            "uniqueId": "androidx.lifecycle:lifecycle-runtime-ktx",
            "funding": [
            ],
            "developers": [
                {
                    "name": "The Android Open Source Project"
                }
            ],
            "artifactVersion": "2.6.1",
            "description": "Kotlin extensions for 'lifecycle' artifact",
            "scm": {
                "connection": "scm:git:https://android.googlesource.com/platform/frameworks/support",
                "url": "https://cs.android.com/androidx/platform/frameworks/support"
            },
            "name": "Android Lifecycle Kotlin Extensions",
            "website": "https://developer.android.com/jetpack/androidx/releases/lifecycle#2.6.1",
            "licenses": [
                "Apache-2.0"
            ]
        },
        {
            "uniqueId": "androidx.lifecycle:lifecycle-viewmodel",
            "funding": [
            ],
            "developers": [
                {
                    "name": "The Android Open Source Project"
                }
            ],
            "artifactVersion": "2.6.1",
            "description": "Android Lifecycle ViewModel",
            "scm": {
                "connection": "scm:git:https://android.googlesource.com/platform/frameworks/support",
                "url": "https://cs.android.com/androidx/platform/frameworks/support"
            },
            "name": "Android Lifecycle ViewModel",
            "website": "https://developer.android.com/jetpack/androidx/releases/lifecycle#2.6.1",
            "licenses": [
                "Apache-2.0"
            ]
        },
        {
            "uniqueId": "androidx.lifecycle:lifecycle-viewmodel-ktx",
            "funding": [
            ],
            "developers": [
                {
                    "name": "The Android Open Source Project"
                }
            ],
            "artifactVersion": "2.6.1",
            "description": "Kotlin extensions for 'viewmodel' artifact",
            "scm": {
                "connection": "scm:git:https://android.googlesource.com/platform/frameworks/support",
                "url": "https://cs.android.com/androidx/platform/frameworks/support"
            },
            "name": "Android Lifecycle ViewModel Kotlin Extensions",
            "website": "https://developer.android.com/jetpack/androidx/releases/lifecycle#2.6.1",
            "licenses": [
                "Apache-2.0"
            ]
        },
        {
            "uniqueId": "androidx.lifecycle:lifecycle-viewmodel-savedstate",
            "funding": [
            ],
            "developers": [
                {
                    "name": "The Android Open Source Project"
                }
            ],
            "artifactVersion": "2.6.1",
            "description": "Android Lifecycle ViewModel",
            "scm": {
                "connection": "scm:git:https://android.googlesource.com/platform/frameworks/support",
                "url": "https://cs.android.com/androidx/platform/frameworks/support"
            },
            "name": "Android Lifecycle ViewModel with SavedState",
            "website": "https://developer.android.com/jetpack/androidx/releases/lifecycle#2.6.1",
            "licenses": [
                "Apache-2.0"
            ]
        },
        {
            "uniqueId": "androidx.loader:loader",
            "funding": [
            ],
            "developers": [
                {
                    "name": "The Android Open Source Project"
                }
            ],
            "artifactVersion": "1.0.0",
            "description": "The Support Library is a static library that you can add to your Android application in order to use APIs that are either not available for older platform versions or utility APIs that aren't a part of the framework APIs. Compatible on devices running API 14 or later.",
            "scm": {
                "connection": "scm:git:https://android.googlesource.com/platform/frameworks/support",
                "url": "http://source.android.com"
            },
            "name": "Support loader",
            "website": "http://developer.android.com/tools/extras/support-library.html",
            "licenses": [
                "Apache-2.0"
            ]
        },
        {
            "uniqueId": "androidx.profileinstaller:profileinstaller",
            "funding": [
            ],
            "developers": [
                {
                    "name": "The Android Open Source Project"
                }
            ],
            "artifactVersion": "1.3.0",
            "description": "Allows libraries to prepopulate ahead of time compilation traces to be read by ART",
            "scm": {
                "connection": "scm:git:https://android.googlesource.com/platform/frameworks/support",
                "url": "https://cs.android.com/androidx/platform/frameworks/support"
            },
            "name": "androidx.profileinstaller:profileinstaller",
            "website": "https://developer.android.com/jetpack/androidx/releases/profileinstaller#1.3.0",
            "licenses": [
                "Apache-2.0"
            ]
        },
        {
            "uniqueId": "androidx.resourceinspection:resourceinspection-annotation",
            "funding": [
            ],
            "developers": [
                {
                    "name": "The Android Open Source Project"
                }
            ],
            "artifactVersion": "1.0.1",
            "description": "Annotation processors for Android resource and layout inspection",
            "scm": {
                "connection": "scm:git:https://android.googlesource.com/platform/frameworks/support",
                "url": "https://cs.android.com/androidx/platform/frameworks/support"
            },
            "name": "Android Resource Inspection - Annotations",
            "website": "https://developer.android.com/jetpack/androidx/releases/resourceinspection#1.0.1",
            "licenses": [
                "Apache-2.0"
            ]
        },
        {
            "uniqueId": "androidx.savedstate:savedstate",
            "funding": [
            ],
            "developers": [
                {
                    "name": "The Android Open Source Project"
                }
            ],
            "artifactVersion": "1.2.1",
            "description": "Android Lifecycle Saved State",
            "scm": {
                "connection": "scm:git:https://android.googlesource.com/platform/frameworks/support",
                "url": "https://cs.android.com/androidx/platform/frameworks/support"
            },
            "name": "Saved State",
            "website": "https://developer.android.com/jetpack/androidx/releases/savedstate#1.2.1",
            "licenses": [
                "Apache-2.0"
            ]
        },
        {
            "uniqueId": "androidx.savedstate:savedstate-ktx",
            "funding": [
            ],
            "developers": [
                {
                    "name": "The Android Open Source Project"
                }
            ],
            "artifactVersion": "1.2.1",
            "description": "Kotlin extensions for 'savedstate' artifact",
            "scm": {
                "connection": "scm:git:https://android.googlesource.com/platform/frameworks/support",
                "url": "https://cs.android.com/androidx/platform/frameworks/support"
            },
            "name": "SavedState Kotlin Extensions",
            "website": "https://developer.android.com/jetpack/androidx/releases/savedstate#1.2.1",
            "licenses": [
                "Apache-2.0"
            ]
        },
        {
            "uniqueId": "androidx.startup:startup-runtime",
            "funding": [
            ],
            "developers": [
                {
                    "name": "The Android Open Source Project"
                }
            ],
            "artifactVersion": "1.1.1",
            "description": "Android App Startup Runtime",
            "scm": {
                "connection": "scm:git:https://android.googlesource.com/platform/frameworks/support",
                "url": "https://cs.android.com/androidx/platform/frameworks/support"
            },
            "name": "Android App Startup Runtime",
            "website": "https://developer.android.com/jetpack/androidx/releases/startup#1.1.1",
            "licenses": [
                "Apache-2.0"
            ]
        },
        {
            "uniqueId": "androidx.tracing:tracing",
            "funding": [
            ],
            "developers": [
                {
                    "name": "The Android Open Source Project"
                }
            ],
            "artifactVersion": "1.0.0",
            "description": "Android Tracing",
            "scm": {
                "connection": "scm:git:https://android.googlesource.com/platform/frameworks/support",
                "url": "https://cs.android.com/androidx/platform/frameworks/support"
            },
            "name": "Android Tracing",
            "website": "https://developer.android.com/jetpack/androidx/releases/tracing#1.0.0",
            "licenses": [
                "Apache-2.0"
            ]
        },
        {
            "uniqueId": "androidx.vectordrawable:vectordrawable",
            "funding": [
            ],
            "developers": [
                {
                    "name": "The Android Open Source Project"
                }
            ],
            "artifactVersion": "1.1.0",
            "description": "Android Support VectorDrawable",
            "scm": {
                "connection": "scm:git:https://android.googlesource.com/platform/frameworks/support",
                "url": "http://source.android.com"
            },
            "name": "Support VectorDrawable",
            "website": "https://developer.android.com/jetpack/androidx",
            "licenses": [
                "Apache-2.0"
            ]
        },
        {
            "uniqueId": "androidx.vectordrawable:vectordrawable-animated",
            "funding": [
            ],
            "developers": [
                {
                    "name": "The Android Open Source Project"
                }
            ],
            "artifactVersion": "1.1.0",
            "description": "Android Support AnimatedVectorDrawable",
            "scm": {
                "connection": "scm:git:https://android.googlesource.com/platform/frameworks/support",
                "url": "http://source.android.com"
            },
            "name": "Support AnimatedVectorDrawable",
            "website": "https://developer.android.com/jetpack/androidx",
            "licenses": [
                "Apache-2.0"
            ]
        },
        {
            "uniqueId": "androidx.versionedparcelable:versionedparcelable",
            "funding": [
            ],
            "developers": [
                {
                    "name": "The Android Open Source Project"
                }
            ],
            "artifactVersion": "1.1.1",
            "description": "Provides a stable but relatively compact binary serialization format that can be passed across processes or persisted safely.",
            "scm": {
                "connection": "scm:git:https://android.googlesource.com/platform/frameworks/support",
                "url": "http://source.android.com"
            },
            "name": "VersionedParcelable",
            "website": "http://developer.android.com/tools/extras/support-library.html",
            "licenses": [
                "Apache-2.0"
            ]
        },
        {
            "uniqueId": "androidx.viewpager:viewpager",
            "funding": [
            ],
            "developers": [
                {
                    "name": "The Android Open Source Project"
                }
            ],
            "artifactVersion": "1.0.0",
            "description": "The Support Library is a static library that you can add to your Android application in order to use APIs that are either not available for older platform versions or utility APIs that aren't a part of the framework APIs. Compatible on devices running API 14 or later.",
            "scm": {
                "connection": "scm:git:https://android.googlesource.com/platform/frameworks/support",
                "url": "http://source.android.com"
            },
            "name": "Support View Pager",
            "website": "http://developer.android.com/tools/extras/support-library.html",
            "licenses": [
                "Apache-2.0"
            ]
        },
        {
            "uniqueId": "com.google.guava:listenablefuture",
            "funding": [
            ],
            "developers": [
            ],
            "artifactVersion": "1.0",
            "description": "Contains Guava's com.google.common.util.concurrent.ListenableFuture class,\n    without any of its other classes -- but is also available in a second\n    \"version\" that omits the class to avoid conflicts with the copy in Guava\n    itself. The idea is:\n\n    - If users want only ListenableFuture, they depend on listenablefuture-1.0.\n\n    - If users want all of Guava, they depend on guava, which, as of Guava\n    27.0, depends on\n    listenablefuture-9999.0-empty-to-avoid-conflict-with-guava. The 9999.0-...\n    version number is enough for some build systems (notably, Gradle) to select\n    that empty artifact over the \"real\" listenablefuture-1.0 -- avoiding a\n    conflict with the copy of ListenableFuture in guava itself. If users are\n    using an older version of Guava or a build system other than Gradle, they\n    may see class conflicts. If so, they can solve them by manually excluding\n    the listenablefuture artifact or manually forcing their build systems to\n    use 9999.0-....",
            "scm": {
                "connection": "scm:git:https://github.com/google/guava.git",
                "url": "https://github.com/google/guava",
                "developerConnection": "scm:git:git@github.com:google/guava.git"
            },
            "name": "Guava ListenableFuture only",
            "website": "https://github.com/google/guava",
            "licenses": [
                "Apache-2.0"
            ]
        },
        {
            "uniqueId": "dev.icerock.moko:graphics-android-debug",
            "funding": [
            ],
            "developers": [
                {
                    "name": "Aleksey Mikhailov"
                },
                {
                    "name": "Nagy Robert"
                }
            ],
            "artifactVersion": "0.9.0",
            "description": "Graphics primitives for mobile (android & ios) Kotlin Multiplatform development",
            "scm": {
                "connection": "scm:git:ssh://github.com/icerockdev/moko-graphics.git",
                "url": "https://github.com/icerockdev/moko-graphics",
                "developerConnection": "scm:git:ssh://github.com/icerockdev/moko-graphics.git"
            },
            "name": "MOKO graphics",
            "website": "https://github.com/icerockdev/moko-graphics",
            "licenses": [
                "Apache-2.0"
            ]
        },
        {
            "uniqueId": "dev.icerock.moko:parcelize-android-debug",
            "funding": [
            ],
            "developers": [
                {
                    "name": "Aleksey Mikhailov"
                },
                {
                    "name": "Nagy Robert"
                }
            ],
            "artifactVersion": "0.8.0",
            "description": "@Parcelize support for android from common code in Kotlin Multiplatform",
            "scm": {
                "connection": "scm:git:ssh://github.com/icerockdev/moko-parcelize.git",
                "url": "https://github.com/icerockdev/moko-parcelize",
                "developerConnection": "scm:git:ssh://github.com/icerockdev/moko-parcelize.git"
            },
            "name": "MOKO parcelize",
            "website": "https://github.com/icerockdev/moko-parcelize",
            "licenses": [
                "Apache-2.0"
            ]
        },
        {
            "uniqueId": "dev.icerock.moko:resources-android",
            "funding": [
            ],
            "developers": [
                {
                    "name": "Aleksey Mikhailov"
                },
                {
                    "name": "Vladislav Areshkin"
                },
                {
                    "name": "Andrey Tchernov"
                },
                {
                    "name": "Nagy Robert"
                },
                {
                    "name": "Bal\u00e1zs Varga"
                }
            ],
            "artifactVersion": "0.23.0",
            "description": "Resources access for Kotlin Multiplatform development (mobile first)",
            "scm": {
                "connection": "scm:git:ssh://github.com/icerockdev/moko-resources.git",
                "url": "https://github.com/icerockdev/moko-resources",
                "developerConnection": "scm:git:ssh://github.com/icerockdev/moko-resources.git"
            },
            "name": "MOKO resources",
            "website": "https://github.com/icerockdev/moko-resources",
            "licenses": [
                "Apache-2.0"
            ]
        },
        {
            "uniqueId": "junit:junit",
            "funding": [
            ],
            "developers": [
                {
                    "name": "David Saff"
                },
                {
                    "name": "Kevin Cooney"
                },
                {
                    "name": "Stefan Birkner"
                },
                {
                    "name": "Marc Philipp"
                }
            ],
            "artifactVersion": "4.13.2",
            "description": "JUnit is a unit testing framework for Java, created by Erich Gamma and Kent Beck.",
            "scm": {
                "connection": "scm:git:git://github.com/junit-team/junit4.git",
                "url": "https://github.com/junit-team/junit4",
                "developerConnection": "scm:git:git@github.com:junit-team/junit4.git"
            },
            "name": "JUnit",
            "website": "http://junit.org",
            "licenses": [
                "EPL-1.0"
            ],
            "organization": {
                "url": "http://www.junit.org",
                "name": "JUnit"
            }
        },
        {
            "uniqueId": "org.hamcrest:hamcrest-core",
            "funding": [
            ],
            "developers": [
            ],
            "artifactVersion": "1.3",
            "description": "This is the core API of hamcrest matcher framework to be used by third-party framework providers. This includes the a foundation set of matcher implementations for common operations.",
            "scm": {
                "connection": "scm:git:git@github.com:hamcrest/JavaHamcrest.git",
                "url": "https://github.com/hamcrest/JavaHamcrest"
            },
            "name": "Hamcrest Core",
            "website": "https://github.com/hamcrest/JavaHamcrest",
            "licenses": [
                "BSD-3-Clause"
            ]
        },
        {
            "uniqueId": "org.jetbrains.compose.animation:animation",
            "funding": [
            ],
            "developers": [
                {
<<<<<<< HEAD
                    "name": "The Android Open Source Project"
                }
            ],
            "artifactVersion": "1.5.0-dev1152",
            "description": "Compose animation library",
            "scm": {
                "connection": "scm:git:https://android.googlesource.com/platform/frameworks/support",
                "url": "https://cs.android.com/androidx/platform/frameworks/support"
=======
                    "organisationUrl": "https://www.jetbrains.com",
                    "name": "Compose Multiplatform Team"
                }
            ],
            "artifactVersion": "1.5.0",
            "description": "Compose animation library",
            "scm": {
                "connection": "scm:git:https://github.com/JetBrains/compose-jb.git",
                "url": "https://github.com/JetBrains/compose-jb",
                "developerConnection": "scm:git:https://github.com/JetBrains/compose-jb.git"
>>>>>>> f3cafee4
            },
            "name": "Compose Animation",
            "website": "https://github.com/JetBrains/compose-jb",
            "licenses": [
                "Apache-2.0"
            ]
        },
        {
            "uniqueId": "org.jetbrains.compose.animation:animation-core",
            "funding": [
            ],
            "developers": [
                {
<<<<<<< HEAD
                    "name": "The Android Open Source Project"
                }
            ],
            "artifactVersion": "1.5.0-dev1152",
            "description": "Animation engine and animation primitives that are the building blocks of the Compose animation library",
            "scm": {
                "connection": "scm:git:https://android.googlesource.com/platform/frameworks/support",
                "url": "https://cs.android.com/androidx/platform/frameworks/support"
=======
                    "organisationUrl": "https://www.jetbrains.com",
                    "name": "Compose Multiplatform Team"
                }
            ],
            "artifactVersion": "1.5.0",
            "description": "Animation engine and animation primitives that are the building blocks of the Compose animation library",
            "scm": {
                "connection": "scm:git:https://github.com/JetBrains/compose-jb.git",
                "url": "https://github.com/JetBrains/compose-jb",
                "developerConnection": "scm:git:https://github.com/JetBrains/compose-jb.git"
>>>>>>> f3cafee4
            },
            "name": "Compose Animation Core",
            "website": "https://github.com/JetBrains/compose-jb",
            "licenses": [
                "Apache-2.0"
            ]
        },
        {
            "uniqueId": "org.jetbrains.compose.foundation:foundation",
            "funding": [
            ],
            "developers": [
                {
<<<<<<< HEAD
                    "name": "The Android Open Source Project"
                }
            ],
            "artifactVersion": "1.5.0-dev1152",
            "description": "Higher level abstractions of the Compose UI primitives. This library is design system agnostic, providing the high-level building blocks for both application and design-system developers",
            "scm": {
                "connection": "scm:git:https://android.googlesource.com/platform/frameworks/support",
                "url": "https://cs.android.com/androidx/platform/frameworks/support"
=======
                    "organisationUrl": "https://www.jetbrains.com",
                    "name": "Compose Multiplatform Team"
                }
            ],
            "artifactVersion": "1.5.0",
            "description": "Higher level abstractions of the Compose UI primitives. This library is design system agnostic, providing the high-level building blocks for both application and design-system developers",
            "scm": {
                "connection": "scm:git:https://github.com/JetBrains/compose-jb.git",
                "url": "https://github.com/JetBrains/compose-jb",
                "developerConnection": "scm:git:https://github.com/JetBrains/compose-jb.git"
>>>>>>> f3cafee4
            },
            "name": "Compose Foundation",
            "website": "https://github.com/JetBrains/compose-jb",
            "licenses": [
                "Apache-2.0"
            ]
        },
        {
            "uniqueId": "org.jetbrains.compose.foundation:foundation-layout",
            "funding": [
            ],
            "developers": [
                {
<<<<<<< HEAD
                    "name": "The Android Open Source Project"
                }
            ],
            "artifactVersion": "1.5.0-dev1152",
            "description": "Compose layout implementations",
            "scm": {
                "connection": "scm:git:https://android.googlesource.com/platform/frameworks/support",
                "url": "https://cs.android.com/androidx/platform/frameworks/support"
=======
                    "organisationUrl": "https://www.jetbrains.com",
                    "name": "Compose Multiplatform Team"
                }
            ],
            "artifactVersion": "1.5.0",
            "description": "Compose layout implementations",
            "scm": {
                "connection": "scm:git:https://github.com/JetBrains/compose-jb.git",
                "url": "https://github.com/JetBrains/compose-jb",
                "developerConnection": "scm:git:https://github.com/JetBrains/compose-jb.git"
>>>>>>> f3cafee4
            },
            "name": "Compose Layouts",
            "website": "https://github.com/JetBrains/compose-jb",
            "licenses": [
                "Apache-2.0"
            ]
        },
        {
            "uniqueId": "org.jetbrains.compose.material3:material3",
            "funding": [
            ],
            "developers": [
                {
<<<<<<< HEAD
                    "name": "The Android Open Source Project"
                }
            ],
            "artifactVersion": "1.5.0-dev1152",
            "description": "Compose Material You Design Components library",
            "scm": {
                "connection": "scm:git:https://android.googlesource.com/platform/frameworks/support",
                "url": "https://cs.android.com/androidx/platform/frameworks/support"
=======
                    "organisationUrl": "https://www.jetbrains.com",
                    "name": "Compose Multiplatform Team"
                }
            ],
            "artifactVersion": "1.5.0",
            "description": "Compose Material You Design Components library",
            "scm": {
                "connection": "scm:git:https://github.com/JetBrains/compose-jb.git",
                "url": "https://github.com/JetBrains/compose-jb",
                "developerConnection": "scm:git:https://github.com/JetBrains/compose-jb.git"
>>>>>>> f3cafee4
            },
            "name": "Compose Material3 Components",
            "website": "https://github.com/JetBrains/compose-jb",
            "licenses": [
                "Apache-2.0"
            ]
        },
        {
            "uniqueId": "org.jetbrains.compose.material:material",
            "funding": [
            ],
            "developers": [
                {
<<<<<<< HEAD
                    "name": "The Android Open Source Project"
                }
            ],
            "artifactVersion": "1.5.0-dev1152",
            "description": "Compose Material Design Components library",
            "scm": {
                "connection": "scm:git:https://android.googlesource.com/platform/frameworks/support",
                "url": "https://cs.android.com/androidx/platform/frameworks/support"
=======
                    "organisationUrl": "https://www.jetbrains.com",
                    "name": "Compose Multiplatform Team"
                }
            ],
            "artifactVersion": "1.5.0",
            "description": "Compose Material Design Components library",
            "scm": {
                "connection": "scm:git:https://github.com/JetBrains/compose-jb.git",
                "url": "https://github.com/JetBrains/compose-jb",
                "developerConnection": "scm:git:https://github.com/JetBrains/compose-jb.git"
>>>>>>> f3cafee4
            },
            "name": "Compose Material Components",
            "website": "https://github.com/JetBrains/compose-jb",
            "licenses": [
                "Apache-2.0"
            ]
        },
        {
            "uniqueId": "org.jetbrains.compose.material:material-icons-core",
            "funding": [
            ],
            "developers": [
                {
<<<<<<< HEAD
                    "name": "The Android Open Source Project"
                }
            ],
            "artifactVersion": "1.5.0-dev1152",
            "description": "Compose Material Design core icons. This module contains the most commonly used set of Material icons.",
            "scm": {
                "connection": "scm:git:https://android.googlesource.com/platform/frameworks/support",
                "url": "https://cs.android.com/androidx/platform/frameworks/support"
=======
                    "organisationUrl": "https://www.jetbrains.com",
                    "name": "Compose Multiplatform Team"
                }
            ],
            "artifactVersion": "1.5.0",
            "description": "Compose Material Design core icons. This module contains the most commonly used set of Material icons.",
            "scm": {
                "connection": "scm:git:https://github.com/JetBrains/compose-jb.git",
                "url": "https://github.com/JetBrains/compose-jb",
                "developerConnection": "scm:git:https://github.com/JetBrains/compose-jb.git"
>>>>>>> f3cafee4
            },
            "name": "Compose Material Icons Core",
            "website": "https://github.com/JetBrains/compose-jb",
            "licenses": [
                "Apache-2.0"
            ]
        },
        {
            "uniqueId": "org.jetbrains.compose.material:material-ripple",
            "funding": [
            ],
            "developers": [
                {
<<<<<<< HEAD
                    "name": "The Android Open Source Project"
                }
            ],
            "artifactVersion": "1.5.0-dev1152",
            "description": "Material ripple used to build interactive components",
            "scm": {
                "connection": "scm:git:https://android.googlesource.com/platform/frameworks/support",
                "url": "https://cs.android.com/androidx/platform/frameworks/support"
=======
                    "organisationUrl": "https://www.jetbrains.com",
                    "name": "Compose Multiplatform Team"
                }
            ],
            "artifactVersion": "1.5.0",
            "description": "Material ripple used to build interactive components",
            "scm": {
                "connection": "scm:git:https://github.com/JetBrains/compose-jb.git",
                "url": "https://github.com/JetBrains/compose-jb",
                "developerConnection": "scm:git:https://github.com/JetBrains/compose-jb.git"
>>>>>>> f3cafee4
            },
            "name": "Compose Material Ripple",
            "website": "https://github.com/JetBrains/compose-jb",
            "licenses": [
                "Apache-2.0"
            ]
        },
        {
            "uniqueId": "org.jetbrains.compose.runtime:runtime",
            "funding": [
            ],
            "developers": [
                {
<<<<<<< HEAD
                    "name": "The Android Open Source Project"
                }
            ],
            "artifactVersion": "1.5.0-dev1152",
            "description": "Tree composition support for code generated by the Compose compiler plugin and corresponding public API",
            "scm": {
                "connection": "scm:git:https://android.googlesource.com/platform/frameworks/support",
                "url": "https://cs.android.com/androidx/platform/frameworks/support"
=======
                    "organisationUrl": "https://www.jetbrains.com",
                    "name": "Compose Multiplatform Team"
                }
            ],
            "artifactVersion": "1.5.0",
            "description": "Tree composition support for code generated by the Compose compiler plugin and corresponding public API",
            "scm": {
                "connection": "scm:git:https://github.com/JetBrains/compose-jb.git",
                "url": "https://github.com/JetBrains/compose-jb",
                "developerConnection": "scm:git:https://github.com/JetBrains/compose-jb.git"
>>>>>>> f3cafee4
            },
            "name": "Compose Runtime",
            "website": "https://github.com/JetBrains/compose-jb",
            "licenses": [
                "Apache-2.0"
            ]
        },
        {
            "uniqueId": "org.jetbrains.compose.runtime:runtime-saveable",
            "funding": [
            ],
            "developers": [
                {
<<<<<<< HEAD
                    "name": "The Android Open Source Project"
                }
            ],
            "artifactVersion": "1.5.0-dev1152",
            "description": "Compose components that allow saving and restoring the local ui state",
            "scm": {
                "connection": "scm:git:https://android.googlesource.com/platform/frameworks/support",
                "url": "https://cs.android.com/androidx/platform/frameworks/support"
=======
                    "organisationUrl": "https://www.jetbrains.com",
                    "name": "Compose Multiplatform Team"
                }
            ],
            "artifactVersion": "1.5.0",
            "description": "Compose components that allow saving and restoring the local ui state",
            "scm": {
                "connection": "scm:git:https://github.com/JetBrains/compose-jb.git",
                "url": "https://github.com/JetBrains/compose-jb",
                "developerConnection": "scm:git:https://github.com/JetBrains/compose-jb.git"
>>>>>>> f3cafee4
            },
            "name": "Compose Saveable",
            "website": "https://github.com/JetBrains/compose-jb",
            "licenses": [
                "Apache-2.0"
            ]
        },
        {
            "uniqueId": "org.jetbrains.compose.ui:ui",
            "funding": [
            ],
            "developers": [
                {
<<<<<<< HEAD
                    "name": "The Android Open Source Project"
                }
            ],
            "artifactVersion": "1.5.0-dev1152",
            "description": "Compose UI primitives. This library contains the primitives that form the Compose UI Toolkit, such as drawing, measurement and layout.",
            "scm": {
                "connection": "scm:git:https://android.googlesource.com/platform/frameworks/support",
                "url": "https://cs.android.com/androidx/platform/frameworks/support"
=======
                    "organisationUrl": "https://www.jetbrains.com",
                    "name": "Compose Multiplatform Team"
                }
            ],
            "artifactVersion": "1.5.0",
            "description": "Compose UI primitives. This library contains the primitives that form the Compose UI Toolkit, such as drawing, measurement and layout.",
            "scm": {
                "connection": "scm:git:https://github.com/JetBrains/compose-jb.git",
                "url": "https://github.com/JetBrains/compose-jb",
                "developerConnection": "scm:git:https://github.com/JetBrains/compose-jb.git"
>>>>>>> f3cafee4
            },
            "name": "Compose UI primitives",
            "website": "https://github.com/JetBrains/compose-jb",
            "licenses": [
                "Apache-2.0"
            ]
        },
        {
            "uniqueId": "org.jetbrains.compose.ui:ui-geometry",
            "funding": [
            ],
            "developers": [
                {
<<<<<<< HEAD
                    "name": "The Android Open Source Project"
                }
            ],
            "artifactVersion": "1.5.0-dev1152",
            "description": "Compose classes related to dimensions without units",
            "scm": {
                "connection": "scm:git:https://android.googlesource.com/platform/frameworks/support",
                "url": "https://cs.android.com/androidx/platform/frameworks/support"
=======
                    "organisationUrl": "https://www.jetbrains.com",
                    "name": "Compose Multiplatform Team"
                }
            ],
            "artifactVersion": "1.5.0",
            "description": "Compose classes related to dimensions without units",
            "scm": {
                "connection": "scm:git:https://github.com/JetBrains/compose-jb.git",
                "url": "https://github.com/JetBrains/compose-jb",
                "developerConnection": "scm:git:https://github.com/JetBrains/compose-jb.git"
>>>>>>> f3cafee4
            },
            "name": "Compose Geometry",
            "website": "https://github.com/JetBrains/compose-jb",
            "licenses": [
                "Apache-2.0"
            ]
        },
        {
            "uniqueId": "org.jetbrains.compose.ui:ui-graphics",
            "funding": [
            ],
            "developers": [
                {
<<<<<<< HEAD
                    "name": "The Android Open Source Project"
                }
            ],
            "artifactVersion": "1.5.0-dev1152",
            "description": "Compose graphics",
            "scm": {
                "connection": "scm:git:https://android.googlesource.com/platform/frameworks/support",
                "url": "https://cs.android.com/androidx/platform/frameworks/support"
=======
                    "organisationUrl": "https://www.jetbrains.com",
                    "name": "Compose Multiplatform Team"
                }
            ],
            "artifactVersion": "1.5.0",
            "description": "Compose graphics",
            "scm": {
                "connection": "scm:git:https://github.com/JetBrains/compose-jb.git",
                "url": "https://github.com/JetBrains/compose-jb",
                "developerConnection": "scm:git:https://github.com/JetBrains/compose-jb.git"
>>>>>>> f3cafee4
            },
            "name": "Compose Graphics",
            "website": "https://github.com/JetBrains/compose-jb",
            "licenses": [
                "Apache-2.0"
            ]
        },
        {
            "uniqueId": "org.jetbrains.compose.ui:ui-text",
            "funding": [
            ],
            "developers": [
                {
<<<<<<< HEAD
                    "name": "The Android Open Source Project"
                }
            ],
            "artifactVersion": "1.5.0-dev1152",
            "description": "Compose Text primitives and utilities",
            "scm": {
                "connection": "scm:git:https://android.googlesource.com/platform/frameworks/support",
                "url": "https://cs.android.com/androidx/platform/frameworks/support"
=======
                    "organisationUrl": "https://www.jetbrains.com",
                    "name": "Compose Multiplatform Team"
                }
            ],
            "artifactVersion": "1.5.0",
            "description": "Compose Text primitives and utilities",
            "scm": {
                "connection": "scm:git:https://github.com/JetBrains/compose-jb.git",
                "url": "https://github.com/JetBrains/compose-jb",
                "developerConnection": "scm:git:https://github.com/JetBrains/compose-jb.git"
>>>>>>> f3cafee4
            },
            "name": "Compose UI Text",
            "website": "https://github.com/JetBrains/compose-jb",
            "licenses": [
                "Apache-2.0"
            ]
        },
        {
            "uniqueId": "org.jetbrains.compose.ui:ui-unit",
            "funding": [
            ],
            "developers": [
                {
<<<<<<< HEAD
                    "name": "The Android Open Source Project"
                }
            ],
            "artifactVersion": "1.5.0-dev1152",
            "description": "Compose classes for simple units",
            "scm": {
                "connection": "scm:git:https://android.googlesource.com/platform/frameworks/support",
                "url": "https://cs.android.com/androidx/platform/frameworks/support"
=======
                    "organisationUrl": "https://www.jetbrains.com",
                    "name": "Compose Multiplatform Team"
                }
            ],
            "artifactVersion": "1.5.0",
            "description": "Compose classes for simple units",
            "scm": {
                "connection": "scm:git:https://github.com/JetBrains/compose-jb.git",
                "url": "https://github.com/JetBrains/compose-jb",
                "developerConnection": "scm:git:https://github.com/JetBrains/compose-jb.git"
>>>>>>> f3cafee4
            },
            "name": "Compose Unit",
            "website": "https://github.com/JetBrains/compose-jb",
            "licenses": [
                "Apache-2.0"
            ]
        },
        {
            "uniqueId": "org.jetbrains.compose.ui:ui-util",
            "funding": [
            ],
            "developers": [
                {
<<<<<<< HEAD
                    "name": "The Android Open Source Project"
                }
            ],
            "artifactVersion": "1.5.0-dev1152",
            "description": "Internal Compose utilities used by other modules",
            "scm": {
                "connection": "scm:git:https://android.googlesource.com/platform/frameworks/support",
                "url": "https://cs.android.com/androidx/platform/frameworks/support"
=======
                    "organisationUrl": "https://www.jetbrains.com",
                    "name": "Compose Multiplatform Team"
                }
            ],
            "artifactVersion": "1.5.0",
            "description": "Internal Compose utilities used by other modules",
            "scm": {
                "connection": "scm:git:https://github.com/JetBrains/compose-jb.git",
                "url": "https://github.com/JetBrains/compose-jb",
                "developerConnection": "scm:git:https://github.com/JetBrains/compose-jb.git"
>>>>>>> f3cafee4
            },
            "name": "Compose Util",
            "website": "https://github.com/JetBrains/compose-jb",
            "licenses": [
                "Apache-2.0"
            ]
        },
        {
            "uniqueId": "org.jetbrains.kotlin:kotlin-android-extensions-runtime",
            "funding": [
            ],
            "developers": [
                {
                    "organisationUrl": "https://www.jetbrains.com",
                    "name": "Kotlin Team"
                }
            ],
            "artifactVersion": "1.8.20",
            "description": "Kotlin Android Extensions Runtime",
            "scm": {
                "connection": "scm:git:https://github.com/JetBrains/kotlin.git",
                "url": "https://github.com/JetBrains/kotlin",
                "developerConnection": "scm:git:https://github.com/JetBrains/kotlin.git"
            },
            "name": "Kotlin Android Extensions Runtime",
            "website": "https://kotlinlang.org/",
            "licenses": [
                "Apache-2.0"
            ]
        },
        {
            "uniqueId": "org.jetbrains.kotlin:kotlin-parcelize-runtime",
            "funding": [
            ],
            "developers": [
                {
                    "organisationUrl": "https://www.jetbrains.com",
                    "name": "Kotlin Team"
                }
            ],
            "artifactVersion": "1.8.20",
            "description": "Runtime library for the Parcelize compiler plugin",
            "scm": {
                "connection": "scm:git:https://github.com/JetBrains/kotlin.git",
                "url": "https://github.com/JetBrains/kotlin",
                "developerConnection": "scm:git:https://github.com/JetBrains/kotlin.git"
            },
            "name": "Parcelize Runtime",
            "website": "https://kotlinlang.org/",
            "licenses": [
                "Apache-2.0"
            ]
        },
        {
            "uniqueId": "org.jetbrains.kotlin:kotlin-stdlib",
            "funding": [
            ],
            "developers": [
                {
                    "organisationUrl": "https://www.jetbrains.com",
                    "name": "Kotlin Team"
                }
            ],
            "artifactVersion": "1.9.0",
            "description": "Kotlin Standard Library for JVM",
            "scm": {
                "connection": "scm:git:https://github.com/JetBrains/kotlin.git",
                "url": "https://github.com/JetBrains/kotlin",
                "developerConnection": "scm:git:https://github.com/JetBrains/kotlin.git"
            },
            "name": "Kotlin Stdlib",
            "website": "https://kotlinlang.org/",
            "licenses": [
                "Apache-2.0"
            ]
        },
        {
            "uniqueId": "org.jetbrains.kotlin:kotlin-stdlib-common",
            "funding": [
            ],
            "developers": [
                {
                    "organisationUrl": "https://www.jetbrains.com",
                    "name": "Kotlin Team"
                }
            ],
            "artifactVersion": "1.9.0",
            "description": "Kotlin Common Standard Library",
            "scm": {
                "connection": "scm:git:https://github.com/JetBrains/kotlin.git",
                "url": "https://github.com/JetBrains/kotlin",
                "developerConnection": "scm:git:https://github.com/JetBrains/kotlin.git"
            },
            "name": "Kotlin Stdlib Common",
            "website": "https://kotlinlang.org/",
            "licenses": [
                "Apache-2.0"
            ]
        },
        {
            "uniqueId": "org.jetbrains.kotlin:kotlin-stdlib-jdk7",
            "funding": [
            ],
            "developers": [
                {
                    "organisationUrl": "https://www.jetbrains.com",
                    "name": "Kotlin Team"
                }
            ],
            "artifactVersion": "1.9.0",
            "description": "Kotlin Standard Library JDK 7 extension",
            "scm": {
                "connection": "scm:git:https://github.com/JetBrains/kotlin.git",
                "url": "https://github.com/JetBrains/kotlin",
                "developerConnection": "scm:git:https://github.com/JetBrains/kotlin.git"
            },
            "name": "Kotlin Stdlib Jdk7",
            "website": "https://kotlinlang.org/",
            "licenses": [
                "Apache-2.0"
            ]
        },
        {
            "uniqueId": "org.jetbrains.kotlin:kotlin-stdlib-jdk8",
            "funding": [
            ],
            "developers": [
                {
                    "organisationUrl": "https://www.jetbrains.com",
                    "name": "Kotlin Team"
                }
            ],
            "artifactVersion": "1.9.0",
            "description": "Kotlin Standard Library JDK 8 extension",
            "scm": {
                "connection": "scm:git:https://github.com/JetBrains/kotlin.git",
                "url": "https://github.com/JetBrains/kotlin",
                "developerConnection": "scm:git:https://github.com/JetBrains/kotlin.git"
            },
            "name": "Kotlin Stdlib Jdk8",
            "website": "https://kotlinlang.org/",
            "licenses": [
                "Apache-2.0"
            ]
        },
        {
            "uniqueId": "org.jetbrains.kotlin:kotlin-test",
            "funding": [
            ],
            "developers": [
                {
                    "organisationUrl": "https://www.jetbrains.com",
                    "name": "Kotlin Team"
                }
            ],
            "artifactVersion": "1.9.0",
            "description": "Kotlin Test Multiplatform library",
            "scm": {
                "connection": "scm:git:https://github.com/JetBrains/kotlin.git",
                "url": "https://github.com/JetBrains/kotlin",
                "developerConnection": "scm:git:https://github.com/JetBrains/kotlin.git"
            },
            "name": "Kotlin Test",
            "website": "https://kotlinlang.org/",
            "licenses": [
                "Apache-2.0"
            ]
        },
        {
            "uniqueId": "org.jetbrains.kotlin:kotlin-test-junit",
            "funding": [
            ],
            "developers": [
                {
                    "organisationUrl": "https://www.jetbrains.com",
                    "name": "Kotlin Team"
                }
            ],
            "artifactVersion": "1.9.0",
            "description": "Kotlin Test Support for junit",
            "scm": {
                "connection": "scm:git:https://github.com/JetBrains/kotlin.git",
                "url": "https://github.com/JetBrains/kotlin",
                "developerConnection": "scm:git:https://github.com/JetBrains/kotlin.git"
            },
            "name": "Kotlin Test Junit",
            "website": "https://kotlinlang.org/",
            "licenses": [
                "Apache-2.0"
            ]
        },
        {
            "uniqueId": "org.jetbrains.kotlinx:atomicfu-jvm",
            "funding": [
            ],
            "developers": [
                {
                    "organisationUrl": "https://www.jetbrains.com",
                    "name": "JetBrains Team"
                }
            ],
            "artifactVersion": "0.22.0",
            "description": "AtomicFU utilities",
            "scm": {
                "url": "https://github.com/Kotlin/kotlinx.atomicfu"
            },
            "name": "atomicfu",
            "website": "https://github.com/Kotlin/kotlinx.atomicfu",
            "licenses": [
                "Apache-2.0"
            ]
        },
        {
            "uniqueId": "org.jetbrains.kotlinx:kotlinx-coroutines-android",
            "funding": [
            ],
            "developers": [
                {
                    "organisationUrl": "https://www.jetbrains.com",
                    "name": "JetBrains Team"
                }
            ],
            "artifactVersion": "1.6.4",
            "description": "Coroutines support libraries for Kotlin",
            "scm": {
                "url": "https://github.com/Kotlin/kotlinx.coroutines"
            },
            "name": "kotlinx-coroutines-android",
            "website": "https://github.com/Kotlin/kotlinx.coroutines",
            "licenses": [
                "Apache-2.0"
            ]
        },
        {
            "uniqueId": "org.jetbrains.kotlinx:kotlinx-coroutines-bom",
            "funding": [
            ],
            "developers": [
                {
                    "organisationUrl": "https://www.jetbrains.com",
                    "name": "JetBrains Team"
                }
            ],
            "artifactVersion": "1.6.4",
            "description": "Coroutines support libraries for Kotlin",
            "scm": {
                "url": "https://github.com/Kotlin/kotlinx.coroutines"
            },
            "name": "kotlinx-coroutines-bom",
            "website": "https://github.com/Kotlin/kotlinx.coroutines",
            "licenses": [
                "Apache-2.0"
            ]
        },
        {
            "uniqueId": "org.jetbrains.kotlinx:kotlinx-coroutines-core-jvm",
            "funding": [
            ],
            "developers": [
                {
                    "organisationUrl": "https://www.jetbrains.com",
                    "name": "JetBrains Team"
                }
            ],
            "artifactVersion": "1.6.4",
            "description": "Coroutines support libraries for Kotlin",
            "scm": {
                "url": "https://github.com/Kotlin/kotlinx.coroutines"
            },
            "name": "kotlinx-coroutines-core",
            "website": "https://github.com/Kotlin/kotlinx.coroutines",
            "licenses": [
                "Apache-2.0"
            ]
        },
        {
            "uniqueId": "org.jetbrains.kotlinx:kotlinx-datetime",
            "funding": [
            ],
            "developers": [
                {
                    "organisationUrl": "https://www.jetbrains.com",
                    "name": "JetBrains Team"
                }
            ],
            "artifactVersion": "0.4.0",
            "description": "Kotlin Datetime Library",
            "scm": {
                "url": "https://github.com/Kotlin/kotlinx-datetime"
            },
            "name": "kotlinx-datetime",
            "website": "https://github.com/Kotlin/kotlinx-datetime",
            "licenses": [
                "Apache-2.0"
            ]
        },
        {
            "uniqueId": "org.jetbrains.kotlinx:kotlinx-serialization-core",
            "funding": [
            ],
            "developers": [
                {
                    "organisationUrl": "https://www.jetbrains.com",
                    "name": "JetBrains Team"
                }
            ],
            "artifactVersion": "1.3.2",
            "description": "Kotlin multiplatform serialization runtime library",
            "scm": {
                "url": "https://github.com/Kotlin/kotlinx.serialization"
            },
            "name": "kotlinx-serialization-core",
            "website": "https://github.com/Kotlin/kotlinx.serialization",
            "licenses": [
                "Apache-2.0"
            ]
        },
        {
            "uniqueId": "org.jetbrains.skiko:skiko",
            "funding": [
            ],
            "developers": [
                {
                    "organisationUrl": "https://www.jetbrains.com",
                    "name": "Compose Multiplatform Team"
                }
            ],
<<<<<<< HEAD
            "artifactVersion": "0.7.76",
=======
            "artifactVersion": "0.7.77",
>>>>>>> f3cafee4
            "description": "Kotlin Skia bindings",
            "scm": {
                "connection": "scm:git:https://www.github.com/JetBrains/skiko.git",
                "url": "https://www.github.com/JetBrains/skiko",
                "developerConnection": "scm:git:https://www.github.com/JetBrains/skiko.git"
            },
            "name": "Skiko MPP",
            "website": "https://www.github.com/JetBrains/skiko",
            "licenses": [
                "Apache-2.0"
            ]
        },
        {
            "uniqueId": "org.jetbrains:annotations",
            "funding": [
            ],
            "developers": [
                {
                    "organisationUrl": "http://www.jetbrains.com",
                    "name": "JetBrains Team"
                }
            ],
            "artifactVersion": "13.0",
            "description": "A set of annotations used for code inspection support and code documentation.",
            "scm": {
                "connection": "scm:git:https://github.com/JetBrains/intellij-community.git",
                "url": "https://github.com/JetBrains/intellij-community"
            },
            "name": "IntelliJ IDEA Annotations",
            "website": "http://www.jetbrains.org",
            "licenses": [
                "Apache-2.0"
            ]
        }
    ],
    "licenses": {
        "Apache-2.0": {
            "content": "Apache License\nVersion 2.0, January 2004\nhttp://www.apache.org/licenses/\n\nTERMS AND CONDITIONS FOR USE, REPRODUCTION, AND DISTRIBUTION\n\n1. Definitions.\n\n\"License\" shall mean the terms and conditions for use, reproduction, and distribution as defined by Sections 1 through 9 of this document.\n\n\"Licensor\" shall mean the copyright owner or entity authorized by the copyright owner that is granting the License.\n\n\"Legal Entity\" shall mean the union of the acting entity and all other entities that control, are controlled by, or are under common control with that entity. For the purposes of this definition, \"control\" means (i) the power, direct or indirect, to cause the direction or management of such entity, whether by contract or otherwise, or (ii) ownership of fifty percent (50%) or more of the outstanding shares, or (iii) beneficial ownership of such entity.\n\n\"You\" (or \"Your\") shall mean an individual or Legal Entity exercising permissions granted by this License.\n\n\"Source\" form shall mean the preferred form for making modifications, including but not limited to software source code, documentation source, and configuration files.\n\n\"Object\" form shall mean any form resulting from mechanical transformation or translation of a Source form, including but not limited to compiled object code, generated documentation, and conversions to other media types.\n\n\"Work\" shall mean the work of authorship, whether in Source or Object form, made available under the License, as indicated by a copyright notice that is included in or attached to the work (an example is provided in the Appendix below).\n\n\"Derivative Works\" shall mean any work, whether in Source or Object form, that is based on (or derived from) the Work and for which the editorial revisions, annotations, elaborations, or other modifications represent, as a whole, an original work of authorship. For the purposes of this License, Derivative Works shall not include works that remain separable from, or merely link (or bind by name) to the interfaces of, the Work and Derivative Works thereof.\n\n\"Contribution\" shall mean any work of authorship, including the original version of the Work and any modifications or additions to that Work or Derivative Works thereof, that is intentionally submitted to Licensor for inclusion in the Work by the copyright owner or by an individual or Legal Entity authorized to submit on behalf of the copyright owner. For the purposes of this definition, \"submitted\" means any form of electronic, verbal, or written communication sent to the Licensor or its representatives, including but not limited to communication on electronic mailing lists, source code control systems, and issue tracking systems that are managed by, or on behalf of, the Licensor for the purpose of discussing and improving the Work, but excluding communication that is conspicuously marked or otherwise designated in writing by the copyright owner as \"Not a Contribution.\"\n\n\"Contributor\" shall mean Licensor and any individual or Legal Entity on behalf of whom a Contribution has been received by Licensor and subsequently incorporated within the Work.\n\n2. Grant of Copyright License. Subject to the terms and conditions of this License, each Contributor hereby grants to You a perpetual, worldwide, non-exclusive, no-charge, royalty-free, irrevocable copyright license to reproduce, prepare Derivative Works of, publicly display, publicly perform, sublicense, and distribute the Work and such Derivative Works in Source or Object form.\n\n3. Grant of Patent License. Subject to the terms and conditions of this License, each Contributor hereby grants to You a perpetual, worldwide, non-exclusive, no-charge, royalty-free, irrevocable (except as stated in this section) patent license to make, have made, use, offer to sell, sell, import, and otherwise transfer the Work, where such license applies only to those patent claims licensable by such Contributor that are necessarily infringed by their Contribution(s) alone or by combination of their Contribution(s) with the Work to which such Contribution(s) was submitted. If You institute patent litigation against any entity (including a cross-claim or counterclaim in a lawsuit) alleging that the Work or a Contribution incorporated within the Work constitutes direct or contributory patent infringement, then any patent licenses granted to You under this License for that Work shall terminate as of the date such litigation is filed.\n\n4. Redistribution. You may reproduce and distribute copies of the Work or Derivative Works thereof in any medium, with or without modifications, and in Source or Object form, provided that You meet the following conditions:\n\n     (a) You must give any other recipients of the Work or Derivative Works a copy of this License; and\n\n     (b) You must cause any modified files to carry prominent notices stating that You changed the files; and\n\n     (c) You must retain, in the Source form of any Derivative Works that You distribute, all copyright, patent, trademark, and attribution notices from the Source form of the Work, excluding those notices that do not pertain to any part of the Derivative Works; and\n\n     (d) If the Work includes a \"NOTICE\" text file as part of its distribution, then any Derivative Works that You distribute must include a readable copy of the attribution notices contained within such NOTICE file, excluding those notices that do not pertain to any part of the Derivative Works, in at least one of the following places: within a NOTICE text file distributed as part of the Derivative Works; within the Source form or documentation, if provided along with the Derivative Works; or, within a display generated by the Derivative Works, if and wherever such third-party notices normally appear. The contents of the NOTICE file are for informational purposes only and do not modify the License. You may add Your own attribution notices within Derivative Works that You distribute, alongside or as an addendum to the NOTICE text from the Work, provided that such additional attribution notices cannot be construed as modifying the License.\n\n     You may add Your own copyright statement to Your modifications and may provide additional or different license terms and conditions for use, reproduction, or distribution of Your modifications, or for any such Derivative Works as a whole, provided Your use, reproduction, and distribution of the Work otherwise complies with the conditions stated in this License.\n\n5. Submission of Contributions. Unless You explicitly state otherwise, any Contribution intentionally submitted for inclusion in the Work by You to the Licensor shall be under the terms and conditions of this License, without any additional terms or conditions. Notwithstanding the above, nothing herein shall supersede or modify the terms of any separate license agreement you may have executed with Licensor regarding such Contributions.\n\n6. Trademarks. This License does not grant permission to use the trade names, trademarks, service marks, or product names of the Licensor, except as required for reasonable and customary use in describing the origin of the Work and reproducing the content of the NOTICE file.\n\n7. Disclaimer of Warranty. Unless required by applicable law or agreed to in writing, Licensor provides the Work (and each Contributor provides its Contributions) on an \"AS IS\" BASIS, WITHOUT WARRANTIES OR CONDITIONS OF ANY KIND, either express or implied, including, without limitation, any warranties or conditions of TITLE, NON-INFRINGEMENT, MERCHANTABILITY, or FITNESS FOR A PARTICULAR PURPOSE. You are solely responsible for determining the appropriateness of using or redistributing the Work and assume any risks associated with Your exercise of permissions under this License.\n\n8. Limitation of Liability. In no event and under no legal theory, whether in tort (including negligence), contract, or otherwise, unless required by applicable law (such as deliberate and grossly negligent acts) or agreed to in writing, shall any Contributor be liable to You for damages, including any direct, indirect, special, incidental, or consequential damages of any character arising as a result of this License or out of the use or inability to use the Work (including but not limited to damages for loss of goodwill, work stoppage, computer failure or malfunction, or any and all other commercial damages or losses), even if such Contributor has been advised of the possibility of such damages.\n\n9. Accepting Warranty or Additional Liability. While redistributing the Work or Derivative Works thereof, You may choose to offer, and charge a fee for, acceptance of support, warranty, indemnity, or other liability obligations and/or rights consistent with this License. However, in accepting such obligations, You may act only on Your own behalf and on Your sole responsibility, not on behalf of any other Contributor, and only if You agree to indemnify, defend, and hold each Contributor harmless for any liability incurred by, or claims asserted against, such Contributor by reason of your accepting any such warranty or additional liability.\n\nEND OF TERMS AND CONDITIONS\n\nAPPENDIX: How to apply the Apache License to your work.\n\nTo apply the Apache License to your work, attach the following boilerplate notice, with the fields enclosed by brackets \"[]\" replaced with your own identifying information. (Don't include the brackets!)  The text should be enclosed in the appropriate comment syntax for the file format. We also recommend that a file or class name and description of purpose be included on the same \"printed page\" as the copyright notice for easier identification within third-party archives.\n\nCopyright [yyyy] [name of copyright owner]\n\nLicensed under the Apache License, Version 2.0 (the \"License\");\nyou may not use this file except in compliance with the License.\nYou may obtain a copy of the License at\n\nhttp://www.apache.org/licenses/LICENSE-2.0\n\nUnless required by applicable law or agreed to in writing, software\ndistributed under the License is distributed on an \"AS IS\" BASIS,\nWITHOUT WARRANTIES OR CONDITIONS OF ANY KIND, either express or implied.\nSee the License for the specific language governing permissions and\nlimitations under the License.",
            "hash": "Apache-2.0",
            "internalHash": "Apache-2.0",
            "url": "https://spdx.org/licenses/Apache-2.0.html",
            "spdxId": "Apache-2.0",
            "name": "Apache License 2.0"
        },
        "BSD-3-Clause": {
            "content": "Copyright (c) <<var;name=copyright;original= <year> <owner>;match=.+>>. All rights reserved. \n\nRedistribution and use in source and binary forms, with or without modification, are permitted provided that the following conditions are met:\n\n1. Redistributions of source code must retain the above copyright notice, this list of conditions and the following disclaimer. \n\n2. Redistributions in binary form must reproduce the above copyright notice, this list of conditions and the following disclaimer in the documentation and/or other materials provided with the distribution. \n\n3. Neither the name of <<var;name=organizationClause3;original=the copyright holder;match=.+>> nor the names of its contributors may be used to endorse or promote products derived from this software without specific prior written permission.\n\nTHIS SOFTWARE IS PROVIDED BY <<var;name=copyrightHolderAsIs;original=THE COPYRIGHT HOLDERS AND CONTRIBUTORS;match=.+>> \"AS IS\" AND ANY EXPRESS OR IMPLIED WARRANTIES, INCLUDING, BUT NOT LIMITED TO, THE IMPLIED WARRANTIES OF MERCHANTABILITY AND FITNESS FOR A PARTICULAR PURPOSE ARE DISCLAIMED. IN NO EVENT SHALL <<var;name=copyrightHolderLiability;original=THE COPYRIGHT HOLDER OR CONTRIBUTORS;match=.+>> BE LIABLE FOR ANY DIRECT, INDIRECT, INCIDENTAL, SPECIAL, EXEMPLARY, OR CONSEQUENTIAL DAMAGES (INCLUDING, BUT NOT LIMITED TO, PROCUREMENT OF SUBSTITUTE GOODS OR SERVICES; LOSS OF USE, DATA, OR PROFITS; OR BUSINESS INTERRUPTION) HOWEVER CAUSED AND ON ANY THEORY OF LIABILITY, WHETHER IN CONTRACT, STRICT LIABILITY, OR TORT (INCLUDING NEGLIGENCE OR OTHERWISE) ARISING IN ANY WAY OUT OF THE USE OF THIS SOFTWARE, EVEN IF ADVISED OF THE POSSIBILITY OF SUCH DAMAGE. ",
            "hash": "BSD-3-Clause",
            "internalHash": "BSD-3-Clause",
            "url": "https://spdx.org/licenses/BSD-3-Clause.html",
            "spdxId": "BSD-3-Clause",
            "name": "BSD 3-Clause \"New\" or \"Revised\" License"
        },
        "EPL-1.0": {
            "content": "Eclipse Public License - v 1.0\n\nTHE ACCOMPANYING PROGRAM IS PROVIDED UNDER THE TERMS OF THIS ECLIPSE PUBLIC LICENSE (\"AGREEMENT\"). ANY USE, REPRODUCTION OR DISTRIBUTION OF THE PROGRAM CONSTITUTES RECIPIENT'S ACCEPTANCE OF THIS AGREEMENT.\n\n1. DEFINITIONS\n\n\"Contribution\" means:\n     a) in the case of the initial Contributor, the initial code and documentation distributed under this Agreement, and\n     b) in the case of each subsequent Contributor:\n          i) changes to the Program, and\n          ii) additions to the Program;\n\nwhere such changes and/or additions to the Program originate from and are distributed by that particular Contributor. A Contribution 'originates' from a Contributor if it was added to the Program by such Contributor itself or anyone acting on such Contributor's behalf. Contributions do not include additions to the Program which: (i) are separate modules of software distributed in conjunction with the Program under their own license agreement, and (ii) are not derivative works of the Program.\n\"Contributor\" means any person or entity that distributes the Program.\n\n\"Licensed Patents\" mean patent claims licensable by a Contributor which are necessarily infringed by the use or sale of its Contribution alone or when combined with the Program.\n\n\"Program\" means the Contributions distributed in accordance with this Agreement.\n\n\"Recipient\" means anyone who receives the Program under this Agreement, including all Contributors.\n\n2. GRANT OF RIGHTS\n\n     a) Subject to the terms of this Agreement, each Contributor hereby grants Recipient a non-exclusive, worldwide, royalty-free copyright license to reproduce, prepare derivative works of, publicly display, publicly perform, distribute and sublicense the Contribution of such Contributor, if any, and such derivative works, in source code and object code form.\n \n     b) Subject to the terms of this Agreement, each Contributor hereby grants Recipient a non-exclusive, worldwide, royalty-free patent license under Licensed Patents to make, use, sell, offer to sell, import and otherwise transfer the Contribution of such Contributor, if any, in source code and object code form. This patent license shall apply to the combination of the Contribution and the Program if, at the time the Contribution is added by the Contributor, such addition of the Contribution causes such combination to be covered by the Licensed Patents. The patent license shall not apply to any other combinations which include the Contribution. No hardware per se is licensed hereunder.\n\n     c) Recipient understands that although each Contributor grants the licenses to its Contributions set forth herein, no assurances are provided by any Contributor that the Program does not infringe the patent or other intellectual property rights of any other entity. Each Contributor disclaims any liability to Recipient for claims brought by any other entity based on infringement of intellectual property rights or otherwise. As a condition to exercising the rights and licenses granted hereunder, each Recipient hereby assumes sole responsibility to secure any other intellectual property rights needed, if any. For example, if a third party patent license is required to allow Recipient to distribute the Program, it is Recipient's responsibility to acquire that license before distributing the Program.\n\n     d) Each Contributor represents that to its knowledge it has sufficient copyright rights in its Contribution, if any, to grant the copyright license set forth in this Agreement.\n\n3. REQUIREMENTS\nA Contributor may choose to distribute the Program in object code form under its own license agreement, provided that:\n\n     a) it complies with the terms and conditions of this Agreement; and\n \n     b) its license agreement:\n          i) effectively disclaims on behalf of all Contributors all warranties and conditions, express and implied, including warranties or conditions of title and non-infringement, and implied warranties or conditions of merchantability and fitness for a particular purpose;\n          ii) effectively excludes on behalf of all Contributors all liability for damages, including direct, indirect, special, incidental and consequential damages, such as lost profits;\n          iii) states that any provisions which differ from this Agreement are offered by that Contributor alone and not by any other party; and\n          iv) states that source code for the Program is available from such Contributor, and informs licensees how to obtain it in a reasonable manner on or through a medium customarily used for software exchange.\n\nWhen the Program is made available in source code form:\n\n     a) it must be made available under this Agreement; and\n\n     b) a copy of this Agreement must be included with each copy of the Program.\nContributors may not remove or alter any copyright notices contained within the Program.\n\nEach Contributor must identify itself as the originator of its Contribution, if any, in a manner that reasonably allows subsequent Recipients to identify the originator of the Contribution.\n\n4. COMMERCIAL DISTRIBUTION\nCommercial distributors of software may accept certain responsibilities with respect to end users, business partners and the like. While this license is intended to facilitate the commercial use of the Program, the Contributor who includes the Program in a commercial product offering should do so in a manner which does not create potential liability for other Contributors. Therefore, if a Contributor includes the Program in a commercial product offering, such Contributor (\"Commercial Contributor\") hereby agrees to defend and indemnify every other Contributor (\"Indemnified Contributor\") against any losses, damages and costs (collectively \"Losses\") arising from claims, lawsuits and other legal actions brought by a third party against the Indemnified Contributor to the extent caused by the acts or omissions of such Commercial Contributor in connection with its distribution of the Program in a commercial product offering. The obligations in this section do not apply to any claims or Losses relating to any actual or alleged intellectual property infringement. In order to qualify, an Indemnified Contributor must: a) promptly notify the Commercial Contributor in writing of such claim, and b) allow the Commercial Contributor to control, and cooperate with the Commercial Contributor in, the defense and any related settlement negotiations. The Indemnified Contributor may participate in any such claim at its own expense.\n\nFor example, a Contributor might include the Program in a commercial product offering, Product X. That Contributor is then a Commercial Contributor. If that Commercial Contributor then makes performance claims, or offers warranties related to Product X, those performance claims and warranties are such Commercial Contributor's responsibility alone. Under this section, the Commercial Contributor would have to defend claims against the other Contributors related to those performance claims and warranties, and if a court requires any other Contributor to pay any damages as a result, the Commercial Contributor must pay those damages.\n\n5. NO WARRANTY\nEXCEPT AS EXPRESSLY SET FORTH IN THIS AGREEMENT, THE PROGRAM IS PROVIDED ON AN \"AS IS\" BASIS, WITHOUT WARRANTIES OR CONDITIONS OF ANY KIND, EITHER EXPRESS OR IMPLIED INCLUDING, WITHOUT LIMITATION, ANY WARRANTIES OR CONDITIONS OF TITLE, NON-INFRINGEMENT, MERCHANTABILITY OR FITNESS FOR A PARTICULAR PURPOSE. Each Recipient is solely responsible for determining the appropriateness of using and distributing the Program and assumes all risks associated with its exercise of rights under this Agreement , including but not limited to the risks and costs of program errors, compliance with applicable laws, damage to or loss of data, programs or equipment, and unavailability or interruption of operations.\n\n6. DISCLAIMER OF LIABILITY\nEXCEPT AS EXPRESSLY SET FORTH IN THIS AGREEMENT, NEITHER RECIPIENT NOR ANY CONTRIBUTORS SHALL HAVE ANY LIABILITY FOR ANY DIRECT, INDIRECT, INCIDENTAL, SPECIAL, EXEMPLARY, OR CONSEQUENTIAL DAMAGES (INCLUDING WITHOUT LIMITATION LOST PROFITS), HOWEVER CAUSED AND ON ANY THEORY OF LIABILITY, WHETHER IN CONTRACT, STRICT LIABILITY, OR TORT (INCLUDING NEGLIGENCE OR OTHERWISE) ARISING IN ANY WAY OUT OF THE USE OR DISTRIBUTION OF THE PROGRAM OR THE EXERCISE OF ANY RIGHTS GRANTED HEREUNDER, EVEN IF ADVISED OF THE POSSIBILITY OF SUCH DAMAGES.\n\n7. GENERAL\n\nIf any provision of this Agreement is invalid or unenforceable under applicable law, it shall not affect the validity or enforceability of the remainder of the terms of this Agreement, and without further action by the parties hereto, such provision shall be reformed to the minimum extent necessary to make such provision valid and enforceable.\n\nIf Recipient institutes patent litigation against any entity (including a cross-claim or counterclaim in a lawsuit) alleging that the Program itself (excluding combinations of the Program with other software or hardware) infringes such Recipient's patent(s), then such Recipient's rights granted under Section 2(b) shall terminate as of the date such litigation is filed.\n\nAll Recipient's rights under this Agreement shall terminate if it fails to comply with any of the material terms or conditions of this Agreement and does not cure such failure in a reasonable period of time after becoming aware of such noncompliance. If all Recipient's rights under this Agreement terminate, Recipient agrees to cease use and distribution of the Program as soon as reasonably practicable. However, Recipient's obligations under this Agreement and any licenses granted by Recipient relating to the Program shall continue and survive.\n\nEveryone is permitted to copy and distribute copies of this Agreement, but in order to avoid inconsistency the Agreement is copyrighted and may only be modified in the following manner. The Agreement Steward reserves the right to publish new versions (including revisions) of this Agreement from time to time. No one other than the Agreement Steward has the right to modify this Agreement. The Eclipse Foundation is the initial Agreement Steward. The Eclipse Foundation may assign the responsibility to serve as the Agreement Steward to a suitable separate entity. Each new version of the Agreement will be given a distinguishing version number. The Program (including Contributions) may always be distributed subject to the version of the Agreement under which it was received. In addition, after a new version of the Agreement is published, Contributor may elect to distribute the Program (including its Contributions) under the new version. Except as expressly stated in Sections 2(a) and 2(b) above, Recipient receives no rights or licenses to the intellectual property of any Contributor under this Agreement, whether expressly, by implication, estoppel or otherwise. All rights in the Program not expressly granted under this Agreement are reserved.\n\nThis Agreement is governed by the laws of the State of New York and the intellectual property laws of the United States of America. No party to this Agreement will bring a legal action under this Agreement more than one year after the cause of action arose. Each party waives its rights to a jury trial in any resulting litigation.",
            "hash": "EPL-1.0",
            "internalHash": "EPL-1.0",
            "url": "https://spdx.org/licenses/EPL-1.0.html",
            "spdxId": "EPL-1.0",
            "name": "Eclipse Public License 1.0"
        }
    }
}<|MERGE_RESOLUTION|>--- conflicted
+++ resolved
@@ -1,10 +1,6 @@
 {
     "metadata": {
-<<<<<<< HEAD
-        "generated": "2023-08-29T15:57:34.19Z"
-=======
       "generated": "2023-08-29T17:21:17.028Z"
->>>>>>> f3cafee4
     },
     "libraries": [
         {
@@ -1408,16 +1404,6 @@
             ],
             "developers": [
                 {
-<<<<<<< HEAD
-                    "name": "The Android Open Source Project"
-                }
-            ],
-            "artifactVersion": "1.5.0-dev1152",
-            "description": "Compose animation library",
-            "scm": {
-                "connection": "scm:git:https://android.googlesource.com/platform/frameworks/support",
-                "url": "https://cs.android.com/androidx/platform/frameworks/support"
-=======
                     "organisationUrl": "https://www.jetbrains.com",
                     "name": "Compose Multiplatform Team"
                 }
@@ -1428,7 +1414,6 @@
                 "connection": "scm:git:https://github.com/JetBrains/compose-jb.git",
                 "url": "https://github.com/JetBrains/compose-jb",
                 "developerConnection": "scm:git:https://github.com/JetBrains/compose-jb.git"
->>>>>>> f3cafee4
             },
             "name": "Compose Animation",
             "website": "https://github.com/JetBrains/compose-jb",
@@ -1442,16 +1427,6 @@
             ],
             "developers": [
                 {
-<<<<<<< HEAD
-                    "name": "The Android Open Source Project"
-                }
-            ],
-            "artifactVersion": "1.5.0-dev1152",
-            "description": "Animation engine and animation primitives that are the building blocks of the Compose animation library",
-            "scm": {
-                "connection": "scm:git:https://android.googlesource.com/platform/frameworks/support",
-                "url": "https://cs.android.com/androidx/platform/frameworks/support"
-=======
                     "organisationUrl": "https://www.jetbrains.com",
                     "name": "Compose Multiplatform Team"
                 }
@@ -1462,7 +1437,6 @@
                 "connection": "scm:git:https://github.com/JetBrains/compose-jb.git",
                 "url": "https://github.com/JetBrains/compose-jb",
                 "developerConnection": "scm:git:https://github.com/JetBrains/compose-jb.git"
->>>>>>> f3cafee4
             },
             "name": "Compose Animation Core",
             "website": "https://github.com/JetBrains/compose-jb",
@@ -1476,16 +1450,6 @@
             ],
             "developers": [
                 {
-<<<<<<< HEAD
-                    "name": "The Android Open Source Project"
-                }
-            ],
-            "artifactVersion": "1.5.0-dev1152",
-            "description": "Higher level abstractions of the Compose UI primitives. This library is design system agnostic, providing the high-level building blocks for both application and design-system developers",
-            "scm": {
-                "connection": "scm:git:https://android.googlesource.com/platform/frameworks/support",
-                "url": "https://cs.android.com/androidx/platform/frameworks/support"
-=======
                     "organisationUrl": "https://www.jetbrains.com",
                     "name": "Compose Multiplatform Team"
                 }
@@ -1496,7 +1460,6 @@
                 "connection": "scm:git:https://github.com/JetBrains/compose-jb.git",
                 "url": "https://github.com/JetBrains/compose-jb",
                 "developerConnection": "scm:git:https://github.com/JetBrains/compose-jb.git"
->>>>>>> f3cafee4
             },
             "name": "Compose Foundation",
             "website": "https://github.com/JetBrains/compose-jb",
@@ -1510,16 +1473,6 @@
             ],
             "developers": [
                 {
-<<<<<<< HEAD
-                    "name": "The Android Open Source Project"
-                }
-            ],
-            "artifactVersion": "1.5.0-dev1152",
-            "description": "Compose layout implementations",
-            "scm": {
-                "connection": "scm:git:https://android.googlesource.com/platform/frameworks/support",
-                "url": "https://cs.android.com/androidx/platform/frameworks/support"
-=======
                     "organisationUrl": "https://www.jetbrains.com",
                     "name": "Compose Multiplatform Team"
                 }
@@ -1530,7 +1483,6 @@
                 "connection": "scm:git:https://github.com/JetBrains/compose-jb.git",
                 "url": "https://github.com/JetBrains/compose-jb",
                 "developerConnection": "scm:git:https://github.com/JetBrains/compose-jb.git"
->>>>>>> f3cafee4
             },
             "name": "Compose Layouts",
             "website": "https://github.com/JetBrains/compose-jb",
@@ -1544,16 +1496,6 @@
             ],
             "developers": [
                 {
-<<<<<<< HEAD
-                    "name": "The Android Open Source Project"
-                }
-            ],
-            "artifactVersion": "1.5.0-dev1152",
-            "description": "Compose Material You Design Components library",
-            "scm": {
-                "connection": "scm:git:https://android.googlesource.com/platform/frameworks/support",
-                "url": "https://cs.android.com/androidx/platform/frameworks/support"
-=======
                     "organisationUrl": "https://www.jetbrains.com",
                     "name": "Compose Multiplatform Team"
                 }
@@ -1564,7 +1506,6 @@
                 "connection": "scm:git:https://github.com/JetBrains/compose-jb.git",
                 "url": "https://github.com/JetBrains/compose-jb",
                 "developerConnection": "scm:git:https://github.com/JetBrains/compose-jb.git"
->>>>>>> f3cafee4
             },
             "name": "Compose Material3 Components",
             "website": "https://github.com/JetBrains/compose-jb",
@@ -1578,16 +1519,6 @@
             ],
             "developers": [
                 {
-<<<<<<< HEAD
-                    "name": "The Android Open Source Project"
-                }
-            ],
-            "artifactVersion": "1.5.0-dev1152",
-            "description": "Compose Material Design Components library",
-            "scm": {
-                "connection": "scm:git:https://android.googlesource.com/platform/frameworks/support",
-                "url": "https://cs.android.com/androidx/platform/frameworks/support"
-=======
                     "organisationUrl": "https://www.jetbrains.com",
                     "name": "Compose Multiplatform Team"
                 }
@@ -1598,7 +1529,6 @@
                 "connection": "scm:git:https://github.com/JetBrains/compose-jb.git",
                 "url": "https://github.com/JetBrains/compose-jb",
                 "developerConnection": "scm:git:https://github.com/JetBrains/compose-jb.git"
->>>>>>> f3cafee4
             },
             "name": "Compose Material Components",
             "website": "https://github.com/JetBrains/compose-jb",
@@ -1612,16 +1542,6 @@
             ],
             "developers": [
                 {
-<<<<<<< HEAD
-                    "name": "The Android Open Source Project"
-                }
-            ],
-            "artifactVersion": "1.5.0-dev1152",
-            "description": "Compose Material Design core icons. This module contains the most commonly used set of Material icons.",
-            "scm": {
-                "connection": "scm:git:https://android.googlesource.com/platform/frameworks/support",
-                "url": "https://cs.android.com/androidx/platform/frameworks/support"
-=======
                     "organisationUrl": "https://www.jetbrains.com",
                     "name": "Compose Multiplatform Team"
                 }
@@ -1632,7 +1552,6 @@
                 "connection": "scm:git:https://github.com/JetBrains/compose-jb.git",
                 "url": "https://github.com/JetBrains/compose-jb",
                 "developerConnection": "scm:git:https://github.com/JetBrains/compose-jb.git"
->>>>>>> f3cafee4
             },
             "name": "Compose Material Icons Core",
             "website": "https://github.com/JetBrains/compose-jb",
@@ -1646,16 +1565,6 @@
             ],
             "developers": [
                 {
-<<<<<<< HEAD
-                    "name": "The Android Open Source Project"
-                }
-            ],
-            "artifactVersion": "1.5.0-dev1152",
-            "description": "Material ripple used to build interactive components",
-            "scm": {
-                "connection": "scm:git:https://android.googlesource.com/platform/frameworks/support",
-                "url": "https://cs.android.com/androidx/platform/frameworks/support"
-=======
                     "organisationUrl": "https://www.jetbrains.com",
                     "name": "Compose Multiplatform Team"
                 }
@@ -1666,7 +1575,6 @@
                 "connection": "scm:git:https://github.com/JetBrains/compose-jb.git",
                 "url": "https://github.com/JetBrains/compose-jb",
                 "developerConnection": "scm:git:https://github.com/JetBrains/compose-jb.git"
->>>>>>> f3cafee4
             },
             "name": "Compose Material Ripple",
             "website": "https://github.com/JetBrains/compose-jb",
@@ -1680,16 +1588,6 @@
             ],
             "developers": [
                 {
-<<<<<<< HEAD
-                    "name": "The Android Open Source Project"
-                }
-            ],
-            "artifactVersion": "1.5.0-dev1152",
-            "description": "Tree composition support for code generated by the Compose compiler plugin and corresponding public API",
-            "scm": {
-                "connection": "scm:git:https://android.googlesource.com/platform/frameworks/support",
-                "url": "https://cs.android.com/androidx/platform/frameworks/support"
-=======
                     "organisationUrl": "https://www.jetbrains.com",
                     "name": "Compose Multiplatform Team"
                 }
@@ -1700,7 +1598,6 @@
                 "connection": "scm:git:https://github.com/JetBrains/compose-jb.git",
                 "url": "https://github.com/JetBrains/compose-jb",
                 "developerConnection": "scm:git:https://github.com/JetBrains/compose-jb.git"
->>>>>>> f3cafee4
             },
             "name": "Compose Runtime",
             "website": "https://github.com/JetBrains/compose-jb",
@@ -1714,16 +1611,6 @@
             ],
             "developers": [
                 {
-<<<<<<< HEAD
-                    "name": "The Android Open Source Project"
-                }
-            ],
-            "artifactVersion": "1.5.0-dev1152",
-            "description": "Compose components that allow saving and restoring the local ui state",
-            "scm": {
-                "connection": "scm:git:https://android.googlesource.com/platform/frameworks/support",
-                "url": "https://cs.android.com/androidx/platform/frameworks/support"
-=======
                     "organisationUrl": "https://www.jetbrains.com",
                     "name": "Compose Multiplatform Team"
                 }
@@ -1734,7 +1621,6 @@
                 "connection": "scm:git:https://github.com/JetBrains/compose-jb.git",
                 "url": "https://github.com/JetBrains/compose-jb",
                 "developerConnection": "scm:git:https://github.com/JetBrains/compose-jb.git"
->>>>>>> f3cafee4
             },
             "name": "Compose Saveable",
             "website": "https://github.com/JetBrains/compose-jb",
@@ -1748,16 +1634,6 @@
             ],
             "developers": [
                 {
-<<<<<<< HEAD
-                    "name": "The Android Open Source Project"
-                }
-            ],
-            "artifactVersion": "1.5.0-dev1152",
-            "description": "Compose UI primitives. This library contains the primitives that form the Compose UI Toolkit, such as drawing, measurement and layout.",
-            "scm": {
-                "connection": "scm:git:https://android.googlesource.com/platform/frameworks/support",
-                "url": "https://cs.android.com/androidx/platform/frameworks/support"
-=======
                     "organisationUrl": "https://www.jetbrains.com",
                     "name": "Compose Multiplatform Team"
                 }
@@ -1768,7 +1644,6 @@
                 "connection": "scm:git:https://github.com/JetBrains/compose-jb.git",
                 "url": "https://github.com/JetBrains/compose-jb",
                 "developerConnection": "scm:git:https://github.com/JetBrains/compose-jb.git"
->>>>>>> f3cafee4
             },
             "name": "Compose UI primitives",
             "website": "https://github.com/JetBrains/compose-jb",
@@ -1782,16 +1657,6 @@
             ],
             "developers": [
                 {
-<<<<<<< HEAD
-                    "name": "The Android Open Source Project"
-                }
-            ],
-            "artifactVersion": "1.5.0-dev1152",
-            "description": "Compose classes related to dimensions without units",
-            "scm": {
-                "connection": "scm:git:https://android.googlesource.com/platform/frameworks/support",
-                "url": "https://cs.android.com/androidx/platform/frameworks/support"
-=======
                     "organisationUrl": "https://www.jetbrains.com",
                     "name": "Compose Multiplatform Team"
                 }
@@ -1802,7 +1667,6 @@
                 "connection": "scm:git:https://github.com/JetBrains/compose-jb.git",
                 "url": "https://github.com/JetBrains/compose-jb",
                 "developerConnection": "scm:git:https://github.com/JetBrains/compose-jb.git"
->>>>>>> f3cafee4
             },
             "name": "Compose Geometry",
             "website": "https://github.com/JetBrains/compose-jb",
@@ -1816,16 +1680,6 @@
             ],
             "developers": [
                 {
-<<<<<<< HEAD
-                    "name": "The Android Open Source Project"
-                }
-            ],
-            "artifactVersion": "1.5.0-dev1152",
-            "description": "Compose graphics",
-            "scm": {
-                "connection": "scm:git:https://android.googlesource.com/platform/frameworks/support",
-                "url": "https://cs.android.com/androidx/platform/frameworks/support"
-=======
                     "organisationUrl": "https://www.jetbrains.com",
                     "name": "Compose Multiplatform Team"
                 }
@@ -1836,7 +1690,6 @@
                 "connection": "scm:git:https://github.com/JetBrains/compose-jb.git",
                 "url": "https://github.com/JetBrains/compose-jb",
                 "developerConnection": "scm:git:https://github.com/JetBrains/compose-jb.git"
->>>>>>> f3cafee4
             },
             "name": "Compose Graphics",
             "website": "https://github.com/JetBrains/compose-jb",
@@ -1850,16 +1703,6 @@
             ],
             "developers": [
                 {
-<<<<<<< HEAD
-                    "name": "The Android Open Source Project"
-                }
-            ],
-            "artifactVersion": "1.5.0-dev1152",
-            "description": "Compose Text primitives and utilities",
-            "scm": {
-                "connection": "scm:git:https://android.googlesource.com/platform/frameworks/support",
-                "url": "https://cs.android.com/androidx/platform/frameworks/support"
-=======
                     "organisationUrl": "https://www.jetbrains.com",
                     "name": "Compose Multiplatform Team"
                 }
@@ -1870,7 +1713,6 @@
                 "connection": "scm:git:https://github.com/JetBrains/compose-jb.git",
                 "url": "https://github.com/JetBrains/compose-jb",
                 "developerConnection": "scm:git:https://github.com/JetBrains/compose-jb.git"
->>>>>>> f3cafee4
             },
             "name": "Compose UI Text",
             "website": "https://github.com/JetBrains/compose-jb",
@@ -1884,16 +1726,6 @@
             ],
             "developers": [
                 {
-<<<<<<< HEAD
-                    "name": "The Android Open Source Project"
-                }
-            ],
-            "artifactVersion": "1.5.0-dev1152",
-            "description": "Compose classes for simple units",
-            "scm": {
-                "connection": "scm:git:https://android.googlesource.com/platform/frameworks/support",
-                "url": "https://cs.android.com/androidx/platform/frameworks/support"
-=======
                     "organisationUrl": "https://www.jetbrains.com",
                     "name": "Compose Multiplatform Team"
                 }
@@ -1904,7 +1736,6 @@
                 "connection": "scm:git:https://github.com/JetBrains/compose-jb.git",
                 "url": "https://github.com/JetBrains/compose-jb",
                 "developerConnection": "scm:git:https://github.com/JetBrains/compose-jb.git"
->>>>>>> f3cafee4
             },
             "name": "Compose Unit",
             "website": "https://github.com/JetBrains/compose-jb",
@@ -1918,16 +1749,6 @@
             ],
             "developers": [
                 {
-<<<<<<< HEAD
-                    "name": "The Android Open Source Project"
-                }
-            ],
-            "artifactVersion": "1.5.0-dev1152",
-            "description": "Internal Compose utilities used by other modules",
-            "scm": {
-                "connection": "scm:git:https://android.googlesource.com/platform/frameworks/support",
-                "url": "https://cs.android.com/androidx/platform/frameworks/support"
-=======
                     "organisationUrl": "https://www.jetbrains.com",
                     "name": "Compose Multiplatform Team"
                 }
@@ -1938,7 +1759,6 @@
                 "connection": "scm:git:https://github.com/JetBrains/compose-jb.git",
                 "url": "https://github.com/JetBrains/compose-jb",
                 "developerConnection": "scm:git:https://github.com/JetBrains/compose-jb.git"
->>>>>>> f3cafee4
             },
             "name": "Compose Util",
             "website": "https://github.com/JetBrains/compose-jb",
@@ -2266,11 +2086,7 @@
                     "name": "Compose Multiplatform Team"
                 }
             ],
-<<<<<<< HEAD
-            "artifactVersion": "0.7.76",
-=======
             "artifactVersion": "0.7.77",
->>>>>>> f3cafee4
             "description": "Kotlin Skia bindings",
             "scm": {
                 "connection": "scm:git:https://www.github.com/JetBrains/skiko.git",
