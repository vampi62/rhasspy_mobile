package org.rhasspy.mobile.nativeutils

import android.app.Activity
import android.content.Intent
import android.content.Intent.FLAG_ACTIVITY_NEW_TASK
import android.net.Uri
import androidx.core.content.FileProvider
import co.touchlab.kermit.Logger
import kotlinx.datetime.Clock
import kotlinx.datetime.TimeZone
import kotlinx.datetime.toLocalDateTime
import org.rhasspy.mobile.Application
import org.rhasspy.mobile.fileutils.FolderType
import org.rhasspy.mobile.settings.SettingsEnum
import java.io.BufferedInputStream
import java.io.BufferedOutputStream
import java.io.File
import java.util.zip.ZipEntry
import java.util.zip.ZipInputStream
import java.util.zip.ZipOutputStream


actual object SettingsUtils {

    private val logger = Logger.withTag("SettingsUtils")

    /**
     * export the settings file
     */
    actual fun exportSettingsFile() {
        logger.d { "exportSettingsFile" }
        //to load zip export file
        Application.nativeInstance.currentActivity?.createDocument(
            "rhasspy_settings_${Clock.System.now().toLocalDateTime(TimeZone.UTC)}.zip",
            "application/zip"
        ) {
            if (it.resultCode == Activity.RESULT_OK) {
                it.data?.data?.also { uri ->
                    logger.d { "exportSettingsFile $uri" }
                    Application.nativeInstance.contentResolver.openOutputStream(uri)
                        ?.also { outputStream ->

                            //create output for zip file
                            val zipOutputStream =
                                ZipOutputStream(BufferedOutputStream(outputStream))

                            //shared Prefs file
                            zipOutputStream.putNextEntry(ZipEntry("shared_prefs/"))

                            //copy org.rhasspy.mobile.android_prefenrences.xml
                            val sharedPreferencesFile = File(
                                Application.nativeInstance.filesDir.parent,
                                "shared_prefs/org.rhasspy.mobile.android_preferences.xml"
                            )
                            if (sharedPreferencesFile.exists()) {
                                zipOutputStream.putNextEntry(ZipEntry("shared_prefs/${sharedPreferencesFile.name}"))
                                zipOutputStream.write(sharedPreferencesFile.readBytes())
                            }

                            zipOutputStream.closeEntry()
                            zipOutputStream.putNextEntry(ZipEntry("files/"))

                            //all custom files
                            val files = Application.nativeInstance.filesDir
                            FolderType.values().forEach { folderType ->
                                File(files, folderType.toString()).walkTopDown().forEach { file ->
                                    if (file.exists()) {
                                        if (file.isDirectory) {
                                            zipOutputStream.putNextEntry(ZipEntry("files/${folderType}/"))
                                            zipOutputStream.closeEntry()
                                        } else {
                                            zipOutputStream.putNextEntry(ZipEntry("files/${folderType}/${file.name}"))
                                            zipOutputStream.write(file.readBytes())
                                            zipOutputStream.closeEntry()
                                        }
                                    }
                                }
                            }

                            zipOutputStream.flush()
                            outputStream.flush()

                            zipOutputStream.close()
                            outputStream.close()
                        }
                }
            }
        }
    }

    /**
     * restore all settings from a file
     */
    actual fun restoreSettingsFromFile() {
        logger.d { "restoreSettingsFromFile" }

        Application.nativeInstance.currentActivity?.openDocument(arrayOf("application/zip")) {
            if (it.resultCode == Activity.RESULT_OK) {
                it.data?.data?.also { uri ->
                    logger.d { "restoreSettingsFromFile $uri" }
                    Application.nativeInstance.contentResolver.openInputStream(uri)
                        ?.also { inputStream ->
                            //read input data
                            val zipInputStream = ZipInputStream(BufferedInputStream(inputStream))

                            var entry = zipInputStream.nextEntry
                            val dir = Application.nativeInstance.filesDir.parent ?: ""

                            while (entry != null) {
                                val file = File(dir, entry.name)
                                val canonicalPath: String = file.canonicalPath
                                //necessary to hide play store warning
                                try {
                                    if (!canonicalPath.startsWith(dir)) {
                                        // SecurityException
                                        throw SecurityException("Path Traversal Vulnerability")
                                    }
<<<<<<< HEAD
                                }catch (_: Exception) {}
=======
                                } catch (_: Exception) {
                                }
>>>>>>> a328058f
                                // Finish unzipping…
                                if (entry.isDirectory) {
                                    //when it's a directory create new directory
                                    file.mkdirs()
                                } else {
                                    //when it's a file copy file
                                    file.parent?.also { parentFile -> File(parentFile).mkdirs() }
                                    file.createNewFile()
                                    file.outputStream().apply {
                                        zipInputStream.copyTo(this)
                                        flush()
                                        close()
                                    }
                                }
                                //go to next entry
                                entry = zipInputStream.nextEntry
                            }

                            inputStream.close()
                            Application.instance.restart()
                        }
                }
            }
        }
    }

    /**
     * share settings file but without sensitive data
     */
    actual fun shareSettingsFile() {
        logger.d { "shareSettingsFile" }

        val toRemove = arrayOf(
            SettingsEnum.HttpClientServerEndpointHost.name,
            SettingsEnum.HttpClientServerEndpointPort.name,
            SettingsEnum.HttpServerPort.name,
            SettingsEnum.HttpServerSSLKeyStoreFile.name,
            SettingsEnum.HttpServerSSLKeyStorePassword.name,
            SettingsEnum.HttpServerSSLKeyAlias.name,
            SettingsEnum.HttpServerSSLKeyPassword.name,
            SettingsEnum.MQTTHost.name,
            SettingsEnum.MQTTPort.name,
            SettingsEnum.MQTTUserName.name,
            SettingsEnum.MQTTSSLEnabled.name,
            SettingsEnum.MQTTPassword.name,
            SettingsEnum.MQTTKeyStoreFile.name,
            SettingsEnum.WakeWordUDPOutputHost.name,
            SettingsEnum.WakeWordUDPOutputPort.name,
            SettingsEnum.WakeWordPorcupineAccessToken.name,
            SettingsEnum.SpeechToTextHttpEndpoint.name,
            SettingsEnum.IntentRecognitionHttpEndpoint.name,
            SettingsEnum.TextToSpeechHttpEndpoint.name,
            SettingsEnum.AudioPlayingHttpEndpoint.name,
            SettingsEnum.IntentHandlingEndpoint.name,
            SettingsEnum.IntentHandlingHassUrl.name,
            SettingsEnum.IntentHandlingHassAccessToken.name
        )

        //copy org.rhasspy.mobile.android_prefenrences.xml
        val sharedPreferencesFile = File(
            Application.nativeInstance.filesDir.parent,
            "shared_prefs/org.rhasspy.mobile.android_preferences.xml"
        )
        val exportFile = File(
            Application.nativeInstance.filesDir,
            "org.rhasspy.mobile.android_preferences_export.xml"
        )
        //create new empty file
        if (!exportFile.exists()) {
            exportFile.createNewFile()
        }
        exportFile.writeText("")
        //write data
        if (sharedPreferencesFile.exists()) {
            sharedPreferencesFile.readLines().forEach { line ->
                val name = line.substringAfter("\"").substringBefore("\"")
                val text = if (toRemove.contains(name)) {
                    if (line.contains("int")) { //value="1"
                        //replace value
                        line.replace(Regex("value=\".*\""), "value=\"***\"")
                    } else if (line.contains("string")) {
                        //replace between ><
                        line.replace(Regex(">.*</string>"), ">***</string>")
                    } else {
                        ""
                    }
                } else {
                    line
                }
                exportFile.appendText("$text\r\n")
            }
        }
        //share file
        val fileUri: Uri = FileProvider.getUriForFile(
            Application.nativeInstance,
            Application.nativeInstance.packageName.toString() + ".provider",
            exportFile
        )
        val shareIntent: Intent = Intent().apply {
            action = Intent.ACTION_SEND
            putExtra(Intent.EXTRA_STREAM, fileUri)
            type = "application/xml"
        }
        Application.nativeInstance.startActivity(Intent.createChooser(shareIntent, null).apply {
            addFlags(FLAG_ACTIVITY_NEW_TASK)
        })
    }

}<|MERGE_RESOLUTION|>--- conflicted
+++ resolved
@@ -115,12 +115,8 @@
                                         // SecurityException
                                         throw SecurityException("Path Traversal Vulnerability")
                                     }
-<<<<<<< HEAD
-                                }catch (_: Exception) {}
-=======
                                 } catch (_: Exception) {
                                 }
->>>>>>> a328058f
                                 // Finish unzipping…
                                 if (entry.isDirectory) {
                                     //when it's a directory create new directory
