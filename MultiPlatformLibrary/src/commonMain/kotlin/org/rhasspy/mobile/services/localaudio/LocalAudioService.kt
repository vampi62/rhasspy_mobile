--- conflicted
+++ resolved
@@ -26,11 +26,7 @@
         audioPlayer.close()
     }
 
-<<<<<<< HEAD
-    suspend fun playAudio(byteArray: ByteArray): ServiceState = suspendCoroutine { continuation ->
-=======
     suspend fun playAudio(data: List<Byte>): ServiceState = suspendCancellableCoroutine { continuation ->
->>>>>>> a328058f
         if (AppSetting.isAudioOutputEnabled.value) {
             logger.d { "playAudio ${byteArray.size}" }
             audioPlayer.playData(
