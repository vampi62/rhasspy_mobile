Pod::Spec.new do |spec|
    spec.name                     = 'MultiPlatformLibrary'
<<<<<<< HEAD
    spec.version                  = '0.4.3-34'
=======
    spec.version                  = '0.4.6-50'
>>>>>>> a328058f
    spec.homepage                 = 'Link to the Shared Module homepage'
    spec.source                   = { :http=> ''}
    spec.authors                  = ''
    spec.license                  = ''
    spec.summary                  = 'Some description for the Shared Module'
    spec.vendored_frameworks      = 'build/cocoapods/framework/MultiPlatformLibrary.framework'
    spec.libraries                = 'c++'
    spec.ios.deployment_target = '14.1'
                
                
    spec.pod_target_xcconfig = {
        'KOTLIN_PROJECT_PATH' => ':MultiPlatformLibrary',
        'PRODUCT_MODULE_NAME' => 'MultiPlatformLibrary',
    }
                
    spec.script_phases = [
        {
            :name => 'Build MultiPlatformLibrary',
            :execution_position => :before_compile,
            :shell_path => '/bin/sh',
            :script => <<-SCRIPT
                if [ "YES" = "$OVERRIDE_KOTLIN_BUILD_IDE_SUPPORTED" ]; then
                  echo "Skipping Gradle build task invocation due to OVERRIDE_KOTLIN_BUILD_IDE_SUPPORTED environment variable set to \"YES\""
                  exit 0
                fi
                set -ev
                REPO_ROOT="$PODS_TARGET_SRCROOT"
                "$REPO_ROOT/../gradlew" -p "$REPO_ROOT" $KOTLIN_PROJECT_PATH:syncFramework \
                    -Pkotlin.native.cocoapods.platform=$PLATFORM_NAME \
                    -Pkotlin.native.cocoapods.archs="$ARCHS" \
                    -Pkotlin.native.cocoapods.configuration="$CONFIGURATION"
            SCRIPT
        }
    ]
                
end<|MERGE_RESOLUTION|>--- conflicted
+++ resolved
@@ -1,10 +1,6 @@
 Pod::Spec.new do |spec|
     spec.name                     = 'MultiPlatformLibrary'
-<<<<<<< HEAD
-    spec.version                  = '0.4.3-34'
-=======
     spec.version                  = '0.4.6-50'
->>>>>>> a328058f
     spec.homepage                 = 'Link to the Shared Module homepage'
     spec.source                   = { :http=> ''}
     spec.authors                  = ''
