--- conflicted
+++ resolved
@@ -1,9 +1,5 @@
 PODS:
-<<<<<<< HEAD
-  - MultiPlatformLibrary (0.4.3-34)
-=======
   - MultiPlatformLibrary (0.4.6-50)
->>>>>>> a328058f
 
 DEPENDENCIES:
   - MultiPlatformLibrary (from `../MultiPlatformLibrary`)
@@ -13,11 +9,7 @@
     :path: "../MultiPlatformLibrary"
 
 SPEC CHECKSUMS:
-<<<<<<< HEAD
-  MultiPlatformLibrary: b0bf4310a54de088974fb6e883132eaaac349b0f
-=======
   MultiPlatformLibrary: 9c45ad860391112e92326abe42c9e080e81fe639
->>>>>>> a328058f
 
 PODFILE CHECKSUM: 98f129854622357d23222956ba5bf69bf541be7a
 
