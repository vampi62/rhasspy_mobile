--- conflicted
+++ resolved
@@ -2,13 +2,10 @@
 
 import androidx.compose.animation.AnimatedContent
 import androidx.compose.animation.ExperimentalAnimationApi
-<<<<<<< HEAD
 import androidx.compose.animation.core.tween
 import androidx.compose.animation.slideInHorizontally
 import androidx.compose.animation.slideOutHorizontally
 import androidx.compose.animation.togetherWith
-=======
->>>>>>> 7ee5968c
 import androidx.compose.foundation.background
 import androidx.compose.foundation.layout.Box
 import androidx.compose.foundation.layout.Column
@@ -46,7 +43,6 @@
 import androidx.compose.ui.text.style.TextAlign
 import androidx.compose.ui.text.style.TextOverflow
 import androidx.compose.ui.tooling.preview.org.rhasspy.mobile.ui.main.SettingsScreen
-import androidx.compose.ui.tooling.preview.org.rhasspy.mobile.ui.theme.horizontalAnimationSpec
 import androidx.compose.ui.unit.dp
 import org.rhasspy.mobile.data.resource.stable
 import org.rhasspy.mobile.platformspecific.utils.isDebug
@@ -103,11 +99,13 @@
                                 val viewState by viewModel.viewState.collectAsState()
 
                                 if (viewState.isShowCrashlyticsDialog) {
-                                    CrashlyticsDialog(onResult = {
-                                        viewModel.onEvent(
-                                            CrashlyticsDialogResult(it)
-                                        )
-                                    })
+                                    CrashlyticsDialog(
+                                        onResult = {
+                                            viewModel.onEvent(
+                                                CrashlyticsDialogResult(it)
+                                            )
+                                        }
+                                    )
                                 }
 
                                 MainScreenContent(
@@ -139,7 +137,7 @@
 
 }
 
-
+const val CONTENT_ANIMATION_DURATION = 100
 
 @OptIn(ExperimentalAnimationApi::class)
 @Composable
@@ -153,7 +151,6 @@
         Box(modifier = Modifier.weight(1f)) {
             AnimatedContent(targetState = screen,
                 transitionSpec = {
-<<<<<<< HEAD
                     if (targetState.ordinal > initialState.ordinal) {
                         slideInHorizontally(
                             animationSpec = tween(CONTENT_ANIMATION_DURATION),
@@ -170,14 +167,9 @@
                             targetOffsetX = { fullWidth -> fullWidth })
                     }
                 }) { targetState ->
-=======
-                    horizontalAnimationSpec(targetState.ordinal, initialState.ordinal)
-                }
-            ) { targetState ->
->>>>>>> 7ee5968c
                 when (targetState) {
                     HomeScreen          -> HomeScreen()
-                    DialogScreen -> DialogScreen()
+                    DialogScreen        -> DialogScreen()
                     ConfigurationScreen -> ConfigurationScreen()
                     SettingsScreen      -> SettingsScreen()
                     LogScreen           -> LogScreen()
